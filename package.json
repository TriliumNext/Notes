--- conflicted
+++ resolved
@@ -66,11 +66,8 @@
     "@mermaid-js/layout-elk": "0.1.7",
     "@mind-elixir/node-menu": "1.0.4",
     "@triliumnext/express-partial-content": "1.0.1",
-<<<<<<< HEAD
     "@types/jquery.fancytree": "0.0.11",
-=======
     "@types/js-yaml": "4.0.9",
->>>>>>> d0399c17
     "@types/leaflet": "1.9.16",
     "@types/react-dom": "18.3.5",
     "@types/swagger-ui-express": "4.1.7",
