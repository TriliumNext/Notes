name: Nightly Release
on:
  # This can be used to automatically publish nightlies at UTC nighttime
  schedule:
    - cron: "0 2 * * *" # run at 2 AM UTC
  # This can be used to allow manually triggering nightlies from the web interface
  workflow_dispatch:
<<<<<<< HEAD
  push:
=======
  pull_request:
    paths:
      - .github/actions/build-electron/*
>>>>>>> f341bb35
env:
  GITHUB_UPLOAD_URL: https://uploads.github.com/repos/TriliumNext/Notes/releases/179589950/assets{?name,label}
  GITHUB_RELEASE_ID: 179589950
permissions:
  contents: write
jobs:
  nightly-electron:
    name: Deploy nightly
    strategy:
      fail-fast: false
      matrix:
        arch: [x64]
        os:
          - name: windows
            image: windows-latest
            extension: [exe, zip]
    runs-on: ${{ matrix.os.image }}
    steps:
      - uses: actions/checkout@v4
      - name: Set up node & dependencies
        uses: actions/setup-node@v4
        with:
          node-version: 20
      - name: Install dependencies
        shell: bash
        run: npm ci
      - name: Update nightly version
        run: npm run chore:ci-update-nightly-version
      - name: Run the build
        uses: ./.github/actions/build-electron
        with:
          os: ${{ matrix.os.name }}
          arch: ${{ matrix.arch }}
          extension: ${{ join(matrix.os.extension, ' ') }}
        env:
          APPLE_APP_CERTIFICATE_BASE64: ${{ secrets.APPLE_APP_CERTIFICATE_BASE64 }}
          APPLE_APP_CERTIFICATE_PASSWORD: ${{ secrets.APPLE_APP_CERTIFICATE_PASSWORD }}
          APPLE_INSTALLER_CERTIFICATE_BASE64: ${{ secrets.APPLE_INSTALLER_CERTIFICATE_BASE64 }}
          APPLE_INSTALLER_CERTIFICATE_PASSWORD: ${{ secrets.APPLE_INSTALLER_CERTIFICATE_PASSWORD }}
          APPLE_TEAM_ID: ${{ secrets.APPLE_TEAM_ID }}
          APPLE_ID: ${{ secrets.APPLE_ID }}
          APPLE_ID_PASSWORD: ${{ secrets.APPLE_ID_PASSWORD }}

      - name: Publish release
        uses: softprops/action-gh-release@v2
        if: ${{ github.event_name != 'pull_request' }}
        with:
          make_latest: false
          prerelease: true
          draft: false
          fail_on_unmatched_files: true
          files: upload/*.*
          tag_name: nightly
          name: Nightly Build

  nightly-server:
    name: Deploy server nightly
    strategy:
      fail-fast: false
      matrix:
        arch: [x64, arm64]
        include:
          - arch: x64
            runs-on: ubuntu-latest
          - arch: arm64
            runs-on: ubuntu-24.04-arm
    runs-on: ${{ matrix.runs-on }}
    steps:
      - uses: actions/checkout@v4

      - name: Run the build
        uses: ./.github/actions/build-server
        with:
          os: linux
          arch: ${{ matrix.arch }}

      - name: Publish release
        uses: softprops/action-gh-release@v2
        if: ${{ github.event_name != 'pull_request' }}
        with:
          make_latest: false
          prerelease: true
          draft: false
          fail_on_unmatched_files: true
          files: upload/*.*
          tag_name: nightly
          name: Nightly Build<|MERGE_RESOLUTION|>--- conflicted
+++ resolved
@@ -5,13 +5,10 @@
     - cron: "0 2 * * *" # run at 2 AM UTC
   # This can be used to allow manually triggering nightlies from the web interface
   workflow_dispatch:
-<<<<<<< HEAD
   push:
-=======
   pull_request:
     paths:
       - .github/actions/build-electron/*
->>>>>>> f341bb35
 env:
   GITHUB_UPLOAD_URL: https://uploads.github.com/repos/TriliumNext/Notes/releases/179589950/assets{?name,label}
   GITHUB_RELEASE_ID: 179589950
