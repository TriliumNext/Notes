{
<<<<<<< HEAD
  "editor.formatOnSave": true,
  "files.eol": "\n",
  "typescript.tsdk": "node_modules/typescript/lib"
=======
    "editor.formatOnSave": true,
    "editor.defaultFormatter": "esbenp.prettier-vscode",
    "prettier.tabWidth": 4,
    "prettier.bracketSpacing": false,
    "prettier.printWidth": 120,
    "prettier.singleQuote": true,
    "prettier.trailingComma": "es5",
    "prettier.semi": true,
    "prettier.singleAttributePerLine": false,
    "prettier.insertPragma": true,
    "files.eol": "\n",
    "typescript.tsdk": "node_modules/typescript/lib"
>>>>>>> 091764c8
}<|MERGE_RESOLUTION|>--- conflicted
+++ resolved
@@ -1,9 +1,4 @@
 {
-<<<<<<< HEAD
-  "editor.formatOnSave": true,
-  "files.eol": "\n",
-  "typescript.tsdk": "node_modules/typescript/lib"
-=======
     "editor.formatOnSave": true,
     "editor.defaultFormatter": "esbenp.prettier-vscode",
     "prettier.tabWidth": 4,
@@ -16,5 +11,4 @@
     "prettier.insertPragma": true,
     "files.eol": "\n",
     "typescript.tsdk": "node_modules/typescript/lib"
->>>>>>> 091764c8
 }