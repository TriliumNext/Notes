--- conflicted
+++ resolved
@@ -978,19 +978,147 @@
     
 
     
-    <h4 class="name" id="addAttribute"><span class="type-signature"></span>addAttribute<span class="signature">()</span><span class="type-signature"> &rarr; {<a href="Attribute.html">Attribute</a>}</span></h4>
-    
-
-    
-
-
-
-
-
-
-
-
-
+    <h4 class="name" id="addAttribute"><span class="type-signature"></span>addAttribute<span class="signature">(type, name, value<span class="signature-attributes">opt</span>)</span><span class="type-signature"> &rarr; {<a href="Attribute.html">Attribute</a>}</span></h4>
+    
+
+    
+
+
+
+<div class="description">
+    Adds a new attribute to this note. The attribute is saved and returned.
+See addLabel, addRelation for more specific methods.
+</div>
+
+
+
+
+
+
+
+
+
+    <h5>Parameters:</h5>
+    
+
+<table class="params">
+    <thead>
+    <tr>
+        
+        <th>Name</th>
+        
+
+        <th>Type</th>
+
+        
+        <th>Attributes</th>
+        
+
+        
+
+        <th class="last">Description</th>
+    </tr>
+    </thead>
+
+    <tbody>
+    
+
+        <tr>
+            
+                <td class="name"><code>type</code></td>
+            
+
+            <td class="type">
+            
+                
+<span class="param-type">string</span>
+
+
+            
+            </td>
+
+            
+                <td class="attributes">
+                
+
+                
+
+                
+                </td>
+            
+
+            
+
+            <td class="description last">attribute type (label / relation)</td>
+        </tr>
+
+    
+
+        <tr>
+            
+                <td class="name"><code>name</code></td>
+            
+
+            <td class="type">
+            
+                
+<span class="param-type">string</span>
+
+
+            
+            </td>
+
+            
+                <td class="attributes">
+                
+
+                
+
+                
+                </td>
+            
+
+            
+
+            <td class="description last">name of the attribute, not including the leading ~/#</td>
+        </tr>
+
+    
+
+        <tr>
+            
+                <td class="name"><code>value</code></td>
+            
+
+            <td class="type">
+            
+                
+<span class="param-type">string</span>
+
+
+            
+            </td>
+
+            
+                <td class="attributes">
+                
+                    &lt;optional><br>
+                
+
+                
+
+                
+                </td>
+            
+
+            
+
+            <td class="description last">value of the attribute - text for labels, target note ID for relations; optional.</td>
+        </tr>
+
+    
+    </tbody>
+</table>
 
 
 
@@ -1026,7 +1154,7 @@
     
     <dt class="tag-source">Source:</dt>
     <dd class="tag-source"><ul class="dummy"><li>
-        <a href="becca_entities_note.js.html">becca/entities/note.js</a>, <a href="becca_entities_note.js.html#line1077">line 1077</a>
+        <a href="becca_entities_note.js.html">becca/entities/note.js</a>, <a href="becca_entities_note.js.html#line1086">line 1086</a>
     </li></ul></dd>
     
 
@@ -1169,101 +1297,16 @@
     
 
     
-    <h4 class="name" id="beforeSaving"><span class="type-signature">(protected) </span>beforeSaving<span class="signature">()</span><span class="type-signature"></span></h4>
-    
-
-    
-
-
-
-
-
-
-
-
-
-
-
-
-
-
-
-<dl class="details">
-
-    
-
-    
-
-    
-
-    
-    <dt class="tag-overrides">Overrides:</dt>
-    <dd class="tag-overrides"><ul class="dummy"><li>
-        <a href="AbstractEntity.html#beforeSaving">AbstractEntity#beforeSaving</a>
-    </li></ul></dd>
-    
-
-    
-
-    
-
-    
-
-    
-
-    
-
-    
-
-    
-
-    
-
-    
-    <dt class="tag-source">Source:</dt>
-    <dd class="tag-source"><ul class="dummy"><li>
-        <a href="becca_entities_abstract_entity.js.html">becca/entities/abstract_entity.js</a>, <a href="becca_entities_abstract_entity.js.html#line18">line 18</a>
-    </li></ul></dd>
-    
-
-    
-
-    
-
-    
-</dl>
-
-
-
-
-
-
-
-
-
-
-
-
-
-
-
-
-
-
-
-
-        
-            
-
-    
-
-    
-    <h4 class="name" id="cloneTo"><span class="type-signature"></span>cloneTo<span class="signature">(parentNoteId)</span><span class="type-signature"> &rarr; {Object}</span></h4>
-    
-
-    
-
-
+    <h4 class="name" id="addLabel"><span class="type-signature"></span>addLabel<span class="signature">(name, value<span class="signature-attributes">opt</span>)</span><span class="type-signature"> &rarr; {<a href="Attribute.html">Attribute</a>}</span></h4>
+    
+
+    
+
+
+
+<div class="description">
+    Adds a new label to this note. The label attribute is saved and returned.
+</div>
 
 
 
@@ -1286,6 +1329,8 @@
         <th>Type</th>
 
         
+        <th>Attributes</th>
+        
 
         
 
@@ -1298,18 +1343,64 @@
 
         <tr>
             
-                <td class="name"><code>parentNoteId</code></td>
+                <td class="name"><code>name</code></td>
             
 
             <td class="type">
             
+                
+<span class="param-type">string</span>
+
+
+            
             </td>
 
             
-
-            
-
-            <td class="description last"></td>
+                <td class="attributes">
+                
+
+                
+
+                
+                </td>
+            
+
+            
+
+            <td class="description last">name of the label, not including the leading #</td>
+        </tr>
+
+    
+
+        <tr>
+            
+                <td class="name"><code>value</code></td>
+            
+
+            <td class="type">
+            
+                
+<span class="param-type">string</span>
+
+
+            
+            </td>
+
+            
+                <td class="attributes">
+                
+                    &lt;optional><br>
+                
+
+                
+
+                
+                </td>
+            
+
+            
+
+            <td class="description last">text value of the label; optional</td>
         </tr>
 
     
@@ -1350,7 +1441,7 @@
     
     <dt class="tag-source">Source:</dt>
     <dd class="tag-source"><ul class="dummy"><li>
-        <a href="becca_entities_note.js.html">becca/entities/note.js</a>, <a href="becca_entities_note.js.html#line1179">line 1179</a>
+        <a href="becca_entities_note.js.html">becca/entities/note.js</a>, <a href="becca_entities_note.js.html#line1107">line 1107</a>
     </li></ul></dd>
     
 
@@ -1386,7 +1477,7 @@
     </dt>
     <dd>
         
-<span class="param-type">Object</span>
+<span class="param-type"><a href="Attribute.html">Attribute</a></span>
 
 
     </dd>
@@ -1404,7 +1495,7 @@
     
 
     
-    <h4 class="name" id="deleteNote"><span class="type-signature"></span>deleteNote<span class="signature">(deleteId<span class="signature-attributes">opt</span>, taskContext<span class="signature-attributes">opt</span>)</span><span class="type-signature"></span></h4>
+    <h4 class="name" id="addRelation"><span class="type-signature"></span>addRelation<span class="signature">(name, value)</span><span class="type-signature"> &rarr; {<a href="Attribute.html">Attribute</a>}</span></h4>
     
 
     
@@ -1412,7 +1503,8 @@
 
 
 <div class="description">
-    (Soft) delete a note and all its descendants.
+    Adds a new relation to this note. The relation attribute is saved and
+returned.
 </div>
 
 
@@ -1436,8 +1528,6 @@
         <th>Type</th>
 
         
-        <th>Attributes</th>
-        
 
         
 
@@ -1450,7 +1540,7 @@
 
         <tr>
             
-                <td class="name"><code>deleteId</code></td>
+                <td class="name"><code>name</code></td>
             
 
             <td class="type">
@@ -1463,53 +1553,33 @@
             </td>
 
             
-                <td class="attributes">
-                
-                    &lt;optional><br>
-                
-
-                
-
-                
-                </td>
-            
-
-            
-
-            <td class="description last">optional delete identified</td>
+
+            
+
+            <td class="description last">name of the relation, not including the leading ~</td>
         </tr>
 
     
 
         <tr>
             
-                <td class="name"><code>taskContext</code></td>
+                <td class="name"><code>value</code></td>
             
 
             <td class="type">
             
                 
-<span class="param-type">TaskContext</span>
+<span class="param-type">string</span>
 
 
             
             </td>
 
             
-                <td class="attributes">
-                
-                    &lt;optional><br>
-                
-
-                
-
-                
-                </td>
-            
-
-            
-
-            <td class="description last"></td>
+
+            
+
+            <td class="description last">ID of the target note of the relation</td>
         </tr>
 
     
@@ -1550,229 +1620,7 @@
     
     <dt class="tag-source">Source:</dt>
     <dd class="tag-source"><ul class="dummy"><li>
-        <a href="becca_entities_note.js.html">becca/entities/note.js</a>, <a href="becca_entities_note.js.html#line1193">line 1193</a>
-    </li></ul></dd>
-    
-
-    
-
-    
-
-    
-</dl>
-
-
-
-
-
-
-
-
-
-
-
-
-
-
-
-
-
-
-
-
-        
-            
-
-    
-
-    
-<<<<<<< HEAD
-    <h4 class="name" id="addAttribute"><span class="type-signature"></span>addAttribute<span class="signature">(type, name, value<span class="signature-attributes">opt</span>)</span><span class="type-signature"> &rarr; {<a href="Attribute.html">Attribute</a>}</span></h4>
-=======
-    <h4 class="name" id="generateHash"><span class="type-signature">(protected) </span>generateHash<span class="signature">()</span><span class="type-signature"></span></h4>
->>>>>>> 2556cd5a
-    
-
-    
-
-
-
-<div class="description">
-    Adds a new attribute to this note. The attribute is saved and returned.
-See addLabel, addRelation for more specific methods.
-</div>
-
-
-
-
-
-
-
-
-
-    <h5>Parameters:</h5>
-    
-
-<table class="params">
-    <thead>
-    <tr>
-        
-        <th>Name</th>
-        
-
-        <th>Type</th>
-
-        
-        <th>Attributes</th>
-        
-
-        
-
-        <th class="last">Description</th>
-    </tr>
-    </thead>
-
-    <tbody>
-    
-
-        <tr>
-            
-                <td class="name"><code>type</code></td>
-            
-
-            <td class="type">
-            
-                
-<span class="param-type">string</span>
-
-
-            
-            </td>
-
-            
-                <td class="attributes">
-                
-
-                
-
-                
-                </td>
-            
-
-            
-
-            <td class="description last">attribute type (label / relation)</td>
-        </tr>
-
-    
-
-        <tr>
-            
-                <td class="name"><code>name</code></td>
-            
-
-            <td class="type">
-            
-                
-<span class="param-type">string</span>
-
-
-            
-            </td>
-
-            
-                <td class="attributes">
-                
-
-                
-
-                
-                </td>
-            
-
-            
-
-            <td class="description last">name of the attribute, not including the leading ~/#</td>
-        </tr>
-
-    
-
-        <tr>
-            
-                <td class="name"><code>value</code></td>
-            
-
-            <td class="type">
-            
-                
-<span class="param-type">string</span>
-
-
-            
-            </td>
-
-            
-                <td class="attributes">
-                
-                    &lt;optional><br>
-                
-
-                
-
-                
-                </td>
-            
-
-            
-
-            <td class="description last">value of the attribute - text for labels, target note ID for relations; optional.</td>
-        </tr>
-
-    
-    </tbody>
-</table>
-
-
-
-
-
-
-<dl class="details">
-
-    
-
-    
-
-    
-
-    
-    <dt class="tag-overrides">Overrides:</dt>
-    <dd class="tag-overrides"><ul class="dummy"><li>
-        <a href="AbstractEntity.html#generateHash">AbstractEntity#generateHash</a>
-    </li></ul></dd>
-    
-
-    
-
-    
-
-    
-
-    
-
-    
-
-    
-
-    
-
-    
-
-    
-    <dt class="tag-source">Source:</dt>
-    <dd class="tag-source"><ul class="dummy"><li>
-<<<<<<< HEAD
-        <a href="becca_entities_note.js.html">becca/entities/note.js</a>, <a href="becca_entities_note.js.html#line1030">line 1030</a>
+        <a href="becca_entities_note.js.html">becca/entities/note.js</a>, <a href="becca_entities_note.js.html#line1120">line 1120</a>
     </li></ul></dd>
     
 
@@ -1826,16 +1674,101 @@
     
 
     
-    <h4 class="name" id="addLabel"><span class="type-signature"></span>addLabel<span class="signature">(name, value<span class="signature-attributes">opt</span>)</span><span class="type-signature"> &rarr; {<a href="Attribute.html">Attribute</a>}</span></h4>
-    
-
-    
-
-
-
-<div class="description">
-    Adds a new label to this note. The label attribute is saved and returned.
-</div>
+    <h4 class="name" id="beforeSaving"><span class="type-signature">(protected) </span>beforeSaving<span class="signature">()</span><span class="type-signature"></span></h4>
+    
+
+    
+
+
+
+
+
+
+
+
+
+
+
+
+
+
+
+<dl class="details">
+
+    
+
+    
+
+    
+
+    
+    <dt class="tag-overrides">Overrides:</dt>
+    <dd class="tag-overrides"><ul class="dummy"><li>
+        <a href="AbstractEntity.html#beforeSaving">AbstractEntity#beforeSaving</a>
+    </li></ul></dd>
+    
+
+    
+
+    
+
+    
+
+    
+
+    
+
+    
+
+    
+
+    
+
+    
+    <dt class="tag-source">Source:</dt>
+    <dd class="tag-source"><ul class="dummy"><li>
+        <a href="becca_entities_abstract_entity.js.html">becca/entities/abstract_entity.js</a>, <a href="becca_entities_abstract_entity.js.html#line18">line 18</a>
+    </li></ul></dd>
+    
+
+    
+
+    
+
+    
+</dl>
+
+
+
+
+
+
+
+
+
+
+
+
+
+
+
+
+
+
+
+
+        
+            
+
+    
+
+    
+    <h4 class="name" id="cloneTo"><span class="type-signature"></span>cloneTo<span class="signature">(parentNoteId)</span><span class="type-signature"> &rarr; {Object}</span></h4>
+    
+
+    
+
+
 
 
 
@@ -1858,8 +1791,6 @@
         <th>Type</th>
 
         
-        <th>Attributes</th>
-        
 
         
 
@@ -1872,64 +1803,18 @@
 
         <tr>
             
-                <td class="name"><code>name</code></td>
+                <td class="name"><code>parentNoteId</code></td>
             
 
             <td class="type">
             
-                
-<span class="param-type">string</span>
-
-
-            
             </td>
 
             
-                <td class="attributes">
-                
-
-                
-
-                
-                </td>
-            
-
-            
-
-            <td class="description last">name of the label, not including the leading #</td>
-        </tr>
-
-    
-
-        <tr>
-            
-                <td class="name"><code>value</code></td>
-            
-
-            <td class="type">
-            
-                
-<span class="param-type">string</span>
-
-
-            
-            </td>
-
-            
-                <td class="attributes">
-                
-                    &lt;optional><br>
-                
-
-                
-
-                
-                </td>
-            
-
-            
-
-            <td class="description last">text value of the label; optional</td>
+
+            
+
+            <td class="description last"></td>
         </tr>
 
     
@@ -1970,7 +1855,7 @@
     
     <dt class="tag-source">Source:</dt>
     <dd class="tag-source"><ul class="dummy"><li>
-        <a href="becca_entities_note.js.html">becca/entities/note.js</a>, <a href="becca_entities_note.js.html#line1051">line 1051</a>
+        <a href="becca_entities_note.js.html">becca/entities/note.js</a>, <a href="becca_entities_note.js.html#line1205">line 1205</a>
     </li></ul></dd>
     
 
@@ -2006,7 +1891,7 @@
     </dt>
     <dd>
         
-<span class="param-type"><a href="Attribute.html">Attribute</a></span>
+<span class="param-type">Object</span>
 
 
     </dd>
@@ -2024,7 +1909,7 @@
     
 
     
-    <h4 class="name" id="addRelation"><span class="type-signature"></span>addRelation<span class="signature">(name, value)</span><span class="type-signature"> &rarr; {<a href="Attribute.html">Attribute</a>}</span></h4>
+    <h4 class="name" id="deleteNote"><span class="type-signature"></span>deleteNote<span class="signature">(deleteId<span class="signature-attributes">opt</span>, taskContext<span class="signature-attributes">opt</span>)</span><span class="type-signature"></span></h4>
     
 
     
@@ -2032,8 +1917,7 @@
 
 
 <div class="description">
-    Adds a new relation to this note. The relation attribute is saved and
-returned.
+    (Soft) delete a note and all its descendants.
 </div>
 
 
@@ -2057,6 +1941,8 @@
         <th>Type</th>
 
         
+        <th>Attributes</th>
+        
 
         
 
@@ -2069,7 +1955,7 @@
 
         <tr>
             
-                <td class="name"><code>name</code></td>
+                <td class="name"><code>deleteId</code></td>
             
 
             <td class="type">
@@ -2082,33 +1968,53 @@
             </td>
 
             
-
-            
-
-            <td class="description last">name of the relation, not including the leading ~</td>
+                <td class="attributes">
+                
+                    &lt;optional><br>
+                
+
+                
+
+                
+                </td>
+            
+
+            
+
+            <td class="description last">optional delete identified</td>
         </tr>
 
     
 
         <tr>
             
-                <td class="name"><code>value</code></td>
+                <td class="name"><code>taskContext</code></td>
             
 
             <td class="type">
             
                 
-<span class="param-type">string</span>
+<span class="param-type">TaskContext</span>
 
 
             
             </td>
 
             
-
-            
-
-            <td class="description last">ID of the target note of the relation</td>
+                <td class="attributes">
+                
+                    &lt;optional><br>
+                
+
+                
+
+                
+                </td>
+            
+
+            
+
+            <td class="description last"></td>
         </tr>
 
     
@@ -2149,10 +2055,96 @@
     
     <dt class="tag-source">Source:</dt>
     <dd class="tag-source"><ul class="dummy"><li>
-        <a href="becca_entities_note.js.html">becca/entities/note.js</a>, <a href="becca_entities_note.js.html#line1064">line 1064</a>
-=======
+        <a href="becca_entities_note.js.html">becca/entities/note.js</a>, <a href="becca_entities_note.js.html#line1219">line 1219</a>
+    </li></ul></dd>
+    
+
+    
+
+    
+
+    
+</dl>
+
+
+
+
+
+
+
+
+
+
+
+
+
+
+
+
+
+
+
+
+        
+            
+
+    
+
+    
+    <h4 class="name" id="generateHash"><span class="type-signature">(protected) </span>generateHash<span class="signature">()</span><span class="type-signature"></span></h4>
+    
+
+    
+
+
+
+
+
+
+
+
+
+
+
+
+
+
+
+<dl class="details">
+
+    
+
+    
+
+    
+
+    
+    <dt class="tag-overrides">Overrides:</dt>
+    <dd class="tag-overrides"><ul class="dummy"><li>
+        <a href="AbstractEntity.html#generateHash">AbstractEntity#generateHash</a>
+    </li></ul></dd>
+    
+
+    
+
+    
+
+    
+
+    
+
+    
+
+    
+
+    
+
+    
+
+    
+    <dt class="tag-source">Source:</dt>
+    <dd class="tag-source"><ul class="dummy"><li>
         <a href="becca_entities_abstract_entity.js.html">becca/entities/abstract_entity.js</a>, <a href="becca_entities_abstract_entity.js.html#line30">line 30</a>
->>>>>>> 2556cd5a
     </li></ul></dd>
     
 
@@ -2241,11 +2233,7 @@
     
     <dt class="tag-source">Source:</dt>
     <dd class="tag-source"><ul class="dummy"><li>
-<<<<<<< HEAD
-        <a href="becca_entities_note.js.html">becca/entities/note.js</a>, <a href="becca_entities_note.js.html#line1159">line 1159</a>
-=======
         <a href="becca_entities_abstract_entity.js.html">becca/entities/abstract_entity.js</a>, <a href="becca_entities_abstract_entity.js.html#line23">line 23</a>
->>>>>>> 2556cd5a
     </li></ul></dd>
     
 
@@ -2329,7 +2317,7 @@
     
     <dt class="tag-source">Source:</dt>
     <dd class="tag-source"><ul class="dummy"><li>
-        <a href="becca_entities_note.js.html">becca/entities/note.js</a>, <a href="becca_entities_note.js.html#line999">line 999</a>
+        <a href="becca_entities_note.js.html">becca/entities/note.js</a>, <a href="becca_entities_note.js.html#line1001">line 1001</a>
     </li></ul></dd>
     
 
@@ -2435,7 +2423,7 @@
     
     <dt class="tag-source">Source:</dt>
     <dd class="tag-source"><ul class="dummy"><li>
-        <a href="becca_entities_note.js.html">becca/entities/note.js</a>, <a href="becca_entities_note.js.html#line919">line 919</a>
+        <a href="becca_entities_note.js.html">becca/entities/note.js</a>, <a href="becca_entities_note.js.html#line921">line 921</a>
     </li></ul></dd>
     
 
@@ -3614,7 +3602,7 @@
     
     <dt class="tag-source">Source:</dt>
     <dd class="tag-source"><ul class="dummy"><li>
-        <a href="becca_entities_note.js.html">becca/entities/note.js</a>, <a href="becca_entities_note.js.html#line714">line 714</a>
+        <a href="becca_entities_note.js.html">becca/entities/note.js</a>, <a href="becca_entities_note.js.html#line716">line 716</a>
     </li></ul></dd>
     
 
@@ -7012,7 +7000,7 @@
     
     <dt class="tag-source">Source:</dt>
     <dd class="tag-source"><ul class="dummy"><li>
-        <a href="becca_entities_note.js.html">becca/entities/note.js</a>, <a href="becca_entities_note.js.html#line862">line 862</a>
+        <a href="becca_entities_note.js.html">becca/entities/note.js</a>, <a href="becca_entities_note.js.html#line864">line 864</a>
     </li></ul></dd>
     
 
@@ -7114,7 +7102,7 @@
     
     <dt class="tag-source">Source:</dt>
     <dd class="tag-source"><ul class="dummy"><li>
-        <a href="becca_entities_note.js.html">becca/entities/note.js</a>, <a href="becca_entities_note.js.html#line841">line 841</a>
+        <a href="becca_entities_note.js.html">becca/entities/note.js</a>, <a href="becca_entities_note.js.html#line843">line 843</a>
     </li></ul></dd>
     
 
@@ -7216,7 +7204,7 @@
     
     <dt class="tag-source">Source:</dt>
     <dd class="tag-source"><ul class="dummy"><li>
-        <a href="becca_entities_note.js.html">becca/entities/note.js</a>, <a href="becca_entities_note.js.html#line810">line 810</a>
+        <a href="becca_entities_note.js.html">becca/entities/note.js</a>, <a href="becca_entities_note.js.html#line812">line 812</a>
     </li></ul></dd>
     
 
@@ -7318,7 +7306,7 @@
     
     <dt class="tag-source">Source:</dt>
     <dd class="tag-source"><ul class="dummy"><li>
-        <a href="becca_entities_note.js.html">becca/entities/note.js</a>, <a href="becca_entities_note.js.html#line961">line 961</a>
+        <a href="becca_entities_note.js.html">becca/entities/note.js</a>, <a href="becca_entities_note.js.html#line963">line 963</a>
     </li></ul></dd>
     
 
@@ -7514,7 +7502,7 @@
     
     <dt class="tag-source">Source:</dt>
     <dd class="tag-source"><ul class="dummy"><li>
-        <a href="becca_entities_note.js.html">becca/entities/note.js</a>, <a href="becca_entities_note.js.html#line945">line 945</a>
+        <a href="becca_entities_note.js.html">becca/entities/note.js</a>, <a href="becca_entities_note.js.html#line947">line 947</a>
     </li></ul></dd>
     
 
@@ -8993,7 +8981,7 @@
     
     <dt class="tag-source">Source:</dt>
     <dd class="tag-source"><ul class="dummy"><li>
-        <a href="becca_entities_note.js.html">becca/entities/note.js</a>, <a href="becca_entities_note.js.html#line1020">line 1020</a>
+        <a href="becca_entities_note.js.html">becca/entities/note.js</a>, <a href="becca_entities_note.js.html#line1022">line 1022</a>
     </li></ul></dd>
     
 
@@ -9915,7 +9903,7 @@
     
     <dt class="tag-source">Source:</dt>
     <dd class="tag-source"><ul class="dummy"><li>
-        <a href="becca_entities_note.js.html">becca/entities/note.js</a>, <a href="becca_entities_note.js.html#line1064">line 1064</a>
+        <a href="becca_entities_note.js.html">becca/entities/note.js</a>, <a href="becca_entities_note.js.html#line1066">line 1066</a>
     </li></ul></dd>
     
 
@@ -10095,11 +10083,7 @@
     
     <dt class="tag-source">Source:</dt>
     <dd class="tag-source"><ul class="dummy"><li>
-<<<<<<< HEAD
-        <a href="becca_entities_note.js.html">becca/entities/note.js</a>, <a href="becca_entities_note.js.html#line1125">line 1125</a>
-=======
-        <a href="becca_entities_note.js.html">becca/entities/note.js</a>, <a href="becca_entities_note.js.html#line1155">line 1155</a>
->>>>>>> 2556cd5a
+        <a href="becca_entities_note.js.html">becca/entities/note.js</a>, <a href="becca_entities_note.js.html#line1181">line 1181</a>
     </li></ul></dd>
     
 
@@ -10279,11 +10263,7 @@
     
     <dt class="tag-source">Source:</dt>
     <dd class="tag-source"><ul class="dummy"><li>
-<<<<<<< HEAD
-        <a href="becca_entities_note.js.html">becca/entities/note.js</a>, <a href="becca_entities_note.js.html#line1133">line 1133</a>
-=======
-        <a href="becca_entities_note.js.html">becca/entities/note.js</a>, <a href="becca_entities_note.js.html#line1163">line 1163</a>
->>>>>>> 2556cd5a
+        <a href="becca_entities_note.js.html">becca/entities/note.js</a>, <a href="becca_entities_note.js.html#line1189">line 1189</a>
     </li></ul></dd>
     
 
@@ -10478,7 +10458,7 @@
     
     <dt class="tag-source">Source:</dt>
     <dd class="tag-source"><ul class="dummy"><li>
-        <a href="becca_entities_note.js.html">becca/entities/note.js</a>, <a href="becca_entities_note.js.html#line1237">line 1237</a>
+        <a href="becca_entities_note.js.html">becca/entities/note.js</a>, <a href="becca_entities_note.js.html#line1263">line 1263</a>
     </li></ul></dd>
     
 
@@ -10710,7 +10690,7 @@
     
     <dt class="tag-source">Source:</dt>
     <dd class="tag-source"><ul class="dummy"><li>
-        <a href="becca_entities_note.js.html">becca/entities/note.js</a>, <a href="becca_entities_note.js.html#line1033">line 1033</a>
+        <a href="becca_entities_note.js.html">becca/entities/note.js</a>, <a href="becca_entities_note.js.html#line1035">line 1035</a>
     </li></ul></dd>
     
 
@@ -10890,11 +10870,7 @@
     
     <dt class="tag-source">Source:</dt>
     <dd class="tag-source"><ul class="dummy"><li>
-<<<<<<< HEAD
-        <a href="becca_entities_note.js.html">becca/entities/note.js</a>, <a href="becca_entities_note.js.html#line1109">line 1109</a>
-=======
-        <a href="becca_entities_note.js.html">becca/entities/note.js</a>, <a href="becca_entities_note.js.html#line1139">line 1139</a>
->>>>>>> 2556cd5a
+        <a href="becca_entities_note.js.html">becca/entities/note.js</a>, <a href="becca_entities_note.js.html#line1165">line 1165</a>
     </li></ul></dd>
     
 
@@ -11054,11 +11030,7 @@
     
     <dt class="tag-source">Source:</dt>
     <dd class="tag-source"><ul class="dummy"><li>
-<<<<<<< HEAD
-        <a href="becca_entities_note.js.html">becca/entities/note.js</a>, <a href="becca_entities_note.js.html#line1117">line 1117</a>
-=======
-        <a href="becca_entities_note.js.html">becca/entities/note.js</a>, <a href="becca_entities_note.js.html#line1147">line 1147</a>
->>>>>>> 2556cd5a
+        <a href="becca_entities_note.js.html">becca/entities/note.js</a>, <a href="becca_entities_note.js.html#line1173">line 1173</a>
     </li></ul></dd>
     
 
@@ -11300,11 +11272,7 @@
     
     <dt class="tag-source">Source:</dt>
     <dd class="tag-source"><ul class="dummy"><li>
-<<<<<<< HEAD
-        <a href="becca_entities_note.js.html">becca/entities/note.js</a>, <a href="becca_entities_note.js.html#line1076">line 1076</a>
-=======
-        <a href="becca_entities_note.js.html">becca/entities/note.js</a>, <a href="becca_entities_note.js.html#line1106">line 1106</a>
->>>>>>> 2556cd5a
+        <a href="becca_entities_note.js.html">becca/entities/note.js</a>, <a href="becca_entities_note.js.html#line1132">line 1132</a>
     </li></ul></dd>
     
 
@@ -11515,11 +11483,7 @@
     
     <dt class="tag-source">Source:</dt>
     <dd class="tag-source"><ul class="dummy"><li>
-<<<<<<< HEAD
-        <a href="becca_entities_note.js.html">becca/entities/note.js</a>, <a href="becca_entities_note.js.html#line1092">line 1092</a>
-=======
-        <a href="becca_entities_note.js.html">becca/entities/note.js</a>, <a href="becca_entities_note.js.html#line1122">line 1122</a>
->>>>>>> 2556cd5a
+        <a href="becca_entities_note.js.html">becca/entities/note.js</a>, <a href="becca_entities_note.js.html#line1148">line 1148</a>
     </li></ul></dd>
     
 
@@ -11730,11 +11694,7 @@
     
     <dt class="tag-source">Source:</dt>
     <dd class="tag-source"><ul class="dummy"><li>
-<<<<<<< HEAD
-        <a href="becca_entities_note.js.html">becca/entities/note.js</a>, <a href="becca_entities_note.js.html#line1101">line 1101</a>
-=======
-        <a href="becca_entities_note.js.html">becca/entities/note.js</a>, <a href="becca_entities_note.js.html#line1131">line 1131</a>
->>>>>>> 2556cd5a
+        <a href="becca_entities_note.js.html">becca/entities/note.js</a>, <a href="becca_entities_note.js.html#line1157">line 1157</a>
     </li></ul></dd>
     
 
