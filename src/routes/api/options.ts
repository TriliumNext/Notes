"use strict";

import optionService from "../../services/options.js";
import log from "../../services/log.js";
import searchService from "../../services/search/services/search.js";
import ValidationError from "../../errors/validation_error.js";
import { Request } from 'express';
import { changeLanguage } from "../../services/i18n.js";
import { listSyntaxHighlightingThemes } from "../../services/code_block_theme.js";

// options allowed to be updated directly in the Options dialog
export const ALLOWED_OPTIONS = new Set([
    'eraseEntitiesAfterTimeInSeconds',
    'protectedSessionTimeout',
    'revisionSnapshotTimeInterval',
    'revisionSnapshotNumberLimit',
    'zoomFactor',
    'theme',
    'codeBlockTheme',
    "codeBlockWordWrap",
    'syncServerHost',
    'syncServerTimeout',
    'syncProxy',
    'hoistedNoteId',
    'mainFontSize',
    'mainFontFamily',
    'treeFontSize',
    'treeFontFamily',
    'detailFontSize',
    'detailFontFamily',
    'monospaceFontSize',
    'monospaceFontFamily',
    'openNoteContexts',
    'vimKeymapEnabled',
    'codeLineWrapEnabled',
    'codeNotesMimeTypes',
    'spellCheckEnabled',
    'spellCheckLanguageCode',
    'imageMaxWidthHeight',
    'imageJpegQuality',
    'leftPaneWidth',
    'rightPaneWidth',
    'leftPaneVisible',
    'rightPaneVisible',
    'nativeTitleBarVisible',
    'headingStyle',
    'autoCollapseNoteTree',
    'autoReadonlySizeText',
    'autoReadonlySizeCode',
    'overrideThemeFonts',
    'dailyBackupEnabled',
    'weeklyBackupEnabled',
    'monthlyBackupEnabled',
    'maxContentWidth',
    'compressImages',
    'downloadImagesAutomatically',
    'minTocHeadings',
    'highlightsList',
    'checkForUpdates',
    'disableTray',
    'eraseUnusedAttachmentsAfterSeconds',
    'disableTray',
    'customSearchEngineName',
    'customSearchEngineUrl',
    'promotedAttributesOpenInRibbon',
    'editedNotesOpenInRibbon',
    'locale',
    'firstDayOfWeek',
    'textNoteEditorType',
    'layoutOrientation',
<<<<<<< HEAD
    'redirectBareDomain',
    'showLoginInShareTheme'
=======
    'allowedHtmlTags' // Allow configuring HTML import tags
>>>>>>> 221fd3c2
]);

function getOptions() {
    const optionMap = optionService.getOptionMap();
    const resultMap: Record<string, string> = {};

    for (const optionName in optionMap) {
        if (isAllowed(optionName)) {
            resultMap[optionName] = optionMap[optionName];
        }
    }

    resultMap['isPasswordSet'] = optionMap['passwordVerificationHash'] ? 'true' : 'false';

    return resultMap;
}

function updateOption(req: Request) {
    const {name, value} = req.params;

    if (!update(name, value)) {
        throw new ValidationError("not allowed option to change");
    }
}

function updateOptions(req: Request) {
    for (const optionName in req.body) {
        if (!update(optionName, req.body[optionName])) {
            // this should be improved
            // it should return 400 instead of current 500, but at least it now rollbacks transaction
            throw new Error(`Option '${optionName}' is not allowed to be changed`);
        }
    }
}

function update(name: string, value: string) {
    if (!isAllowed(name)) {
        return false;
    }

    if (name !== 'openNoteContexts') {
        log.info(`Updating option '${name}' to '${value}'`);
    }

    optionService.setOption(name, value);

    if (name === "locale") {
        // This runs asynchronously, so it's not perfect, but it does the trick for now.
        changeLanguage(value);
    }

    return true;
}

function getUserThemes() {
    const notes = searchService.searchNotes("#appTheme", {ignoreHoistedNote: true});
    const ret = [];

    for (const note of notes) {
        let value = note.getOwnedLabelValue('appTheme');

        if (!value) {
            value = note.title.toLowerCase().replace(/[^a-z0-9]/gi, '-');
        }

        ret.push({
            val: value,
            title: note.title,
            noteId: note.noteId
        });
    }

    return ret;
}

function getSyntaxHighlightingThemes() {
    return listSyntaxHighlightingThemes();
}

function getSupportedLocales() {
    // TODO: Currently hardcoded, needs to read the list of available languages.
    return [
        {
            "id": "en",
            "name": "English"
        },
        {
            "id": "de",
            "name": "Deutsch"
        },
        {
            "id": "es",
            "name": "Español"
        },
        {
            "id": "fr",
            "name": "Français"
        },
        {
            "id": "cn",
            "name": "简体中文"
        },
        {
            "id": "tw",
            "name": "繁體中文"
        },
        {
            "id": "ro",
            "name": "Română"
        }
    ];
}

function isAllowed(name: string) {
    return ALLOWED_OPTIONS.has(name)
        || name.startsWith("keyboardShortcuts")
        || name.endsWith("Collapsed")
        || name.startsWith("hideArchivedNotes");
}

export default {
    getOptions,
    updateOption,
    updateOptions,
    getUserThemes,
    getSyntaxHighlightingThemes,
    getSupportedLocales
};<|MERGE_RESOLUTION|>--- conflicted
+++ resolved
@@ -68,12 +68,9 @@
     'firstDayOfWeek',
     'textNoteEditorType',
     'layoutOrientation',
-<<<<<<< HEAD
+    'allowedHtmlTags', // Allow configuring HTML import tags
     'redirectBareDomain',
     'showLoginInShareTheme'
-=======
-    'allowedHtmlTags' // Allow configuring HTML import tags
->>>>>>> 221fd3c2
 ]);
 
 function getOptions() {
