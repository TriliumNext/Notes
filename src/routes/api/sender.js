--- conflicted
+++ resolved
@@ -35,19 +35,12 @@
         mime: 'text/html'
     });
 
-<<<<<<< HEAD
-    if (req.body.labels) {
-        for (const {name, value} of req.body.labels) {
-            note.setLabel(name, value);
-        }
-=======
     if (req.body.label && req.body.label.trim()){
         let value;
         if (req.body.labelValue && req.body.labelValue.trim()){
             value = req.body.labelValue;
         }
         note.setLabel(req.body.label, value);
->>>>>>> dfa7d3f1
     }
 
     return {
