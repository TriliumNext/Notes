"use strict";

import beccaService from "../../becca/becca_service.js";
import revisionService from "../../services/revisions.js";
import utils from "../../services/utils.js";
import sql from "../../services/sql.js";
import cls from "../../services/cls.js";
import path from "path";
import becca from "../../becca/becca.js";
import blobService from "../../services/blob.js";
import eraseService from "../../services/erase.js";
import { Request, Response } from 'express';
import BRevision from "../../becca/entities/brevision.js";
import BNote from "../../becca/entities/bnote.js";
<<<<<<< HEAD
import { NotePojo } from '../../becca/becca-interface';
=======
import { NotePojo } from '../../becca/becca-interface.js';
>>>>>>> 3ba8f934

interface NotePath {
    noteId: string;
    branchId?: string;
    title: string;
    notePath: string[];
    path: string;
}

interface NotePojoWithNotePath extends NotePojo {
    notePath?: string[] | null;
}

function getRevisionBlob(req: Request) {
    const preview = req.query.preview === 'true';

    return blobService.getBlobPojo('revisions', req.params.revisionId, { preview });
}

function getRevisions(req: Request) {
    return becca.getRevisionsFromQuery(`
        SELECT revisions.*,
               LENGTH(blobs.content) AS contentLength
        FROM revisions
        JOIN blobs ON revisions.blobId = blobs.blobId 
        WHERE revisions.noteId = ?
        ORDER BY revisions.utcDateCreated DESC`, [req.params.noteId]);
}

function getRevision(req: Request) {
    const revision = becca.getRevisionOrThrow(req.params.revisionId);

    if (revision.type === 'file') {
        if (revision.hasStringContent()) {
            revision.content = (revision.getContent() as string).substr(0, 10000);
        }
    }
    else {
        revision.content = revision.getContent();

        if (revision.content && revision.type === 'image') {
            revision.content = revision.content.toString('base64');
        }
    }

    return revision;
}

function getRevisionFilename(revision: BRevision) {
    let filename = utils.formatDownloadTitle(revision.title, revision.type, revision.mime);

    if (!revision.dateCreated) {
        throw new Error("Missing creation date for revision.");
    }

    const extension = path.extname(filename);
    const date = revision.dateCreated
        .substr(0, 19)
        .replace(' ', '_')
        .replace(/[^0-9_]/g, '');

    if (extension) {
        filename = `${filename.substr(0, filename.length - extension.length)}-${date}${extension}`;
    }
    else {
        filename += `-${date}`;
    }

    return filename;
}

function downloadRevision(req: Request, res: Response) {
    const revision = becca.getRevisionOrThrow(req.params.revisionId);

    if (!revision.isContentAvailable()) {
        return res.setHeader("Content-Type", "text/plain")
            .status(401)
            .send("Protected session not available");
    }

    const filename = getRevisionFilename(revision);

    res.setHeader('Content-Disposition', utils.getContentDisposition(filename));
    res.setHeader('Content-Type', revision.mime);

    res.send(revision.getContent());
}

function eraseAllRevisions(req: Request) {
    const revisionIdsToErase = sql.getColumn<string>('SELECT revisionId FROM revisions WHERE noteId = ?',
        [req.params.noteId]);

    eraseService.eraseRevisions(revisionIdsToErase);
}

function eraseRevision(req: Request) {
    eraseService.eraseRevisions([req.params.revisionId]);
}

function restoreRevision(req: Request) {
    const revision = becca.getRevision(req.params.revisionId);

    if (revision) {
        const note = revision.getNote();

        sql.transactional(() => {
            note.saveRevision();

            for (const oldNoteAttachment of note.getAttachments()) {
                oldNoteAttachment.markAsDeleted();
            }

            let revisionContent = revision.getContent();

            for (const revisionAttachment of revision.getAttachments()) {
                const noteAttachment = revisionAttachment.copy();
                noteAttachment.ownerId = note.noteId;
                noteAttachment.setContent(revisionAttachment.getContent(), { forceSave: true });

                // content is rewritten to point to the restored revision attachments
                if (typeof revisionContent === "string") {
                    revisionContent = revisionContent.replaceAll(`attachments/${revisionAttachment.attachmentId}`, `attachments/${noteAttachment.attachmentId}`);
                }
            }

            note.title = revision.title;
            note.setContent(revisionContent, { forceSave: true });
        });
    }
}

function getEditedNotesOnDate(req: Request) {
    const noteIds = sql.getColumn<string>(`
        SELECT notes.*
        FROM notes
        WHERE noteId IN (
                SELECT noteId FROM notes 
                WHERE notes.dateCreated LIKE :date
                   OR notes.dateModified LIKE :date
            UNION ALL
                SELECT noteId FROM revisions
                WHERE revisions.dateLastEdited LIKE :date
        )
        ORDER BY isDeleted
        LIMIT 50`, {date: `${req.params.date}%`});

    let notes = becca.getNotes(noteIds, true);

    // Narrow down the results if a note is hoisted, similar to "Jump to note".
    const hoistedNoteId = cls.getHoistedNoteId();
    if (hoistedNoteId !== 'root') {
        notes = notes.filter(note => note.hasAncestor(hoistedNoteId));
    }

    return notes.map(note => {
        const notePath = getNotePathData(note);

        const notePojo: NotePojoWithNotePath = note.getPojo();
        notePojo.notePath = notePath ? notePath.notePath : null;

        return notePojo;
    });

}

function getNotePathData(note: BNote): NotePath | undefined {
    const retPath = note.getBestNotePath();

    if (retPath) {
        const noteTitle = beccaService.getNoteTitleForPath(retPath);

        let branchId;

        if (note.isRoot()) {
            branchId = 'none_root';
        }
        else {
            const parentNote = note.parents[0];
            branchId = becca.getBranchFromChildAndParent(note.noteId, parentNote.noteId)?.branchId;
        }

        return {
            noteId: note.noteId,
            branchId: branchId,
            title: noteTitle,
            notePath: retPath,
            path: retPath.join('/')
        };
    }
}

export default {
    getRevisionBlob,
    getRevisions,
    getRevision,
    downloadRevision,
    getEditedNotesOnDate,
    eraseAllRevisions,
    eraseRevision,
    restoreRevision
};<|MERGE_RESOLUTION|>--- conflicted
+++ resolved
@@ -12,11 +12,7 @@
 import { Request, Response } from 'express';
 import BRevision from "../../becca/entities/brevision.js";
 import BNote from "../../becca/entities/bnote.js";
-<<<<<<< HEAD
-import { NotePojo } from '../../becca/becca-interface';
-=======
 import { NotePojo } from '../../becca/becca-interface.js';
->>>>>>> 3ba8f934
 
 interface NotePath {
     noteId: string;
