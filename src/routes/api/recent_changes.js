"use strict";

const sql = require('../../services/sql');
const protectedSessionService = require('../../services/protected_session');
const noteService = require('../../services/notes');
const becca = require("../../becca/becca");

function getRecentChanges(req) {
    const {ancestorNoteId} = req.params;

    let recentChanges = [];

    const revisionRows = sql.getRows(`
        SELECT 
            notes.noteId,
            notes.isDeleted AS current_isDeleted,
            notes.deleteId AS current_deleteId,
            notes.title AS current_title,
            notes.isProtected AS current_isProtected,
            revisions.title,
            revisions.utcDateCreated AS utcDate,
            revisions.dateCreated AS date
        FROM 
            revisions
            JOIN notes USING(noteId)`);

    for (const revisionRow of revisionRows) {
        const note = becca.getNote(revisionRow.noteId);

<<<<<<< HEAD
        if (note?.hasAncestor(ancestorNoteId)) {
            recentChanges.push(revisionRow);
=======
        // for deleted notes, the becca note is null, and it's not possible to (easily) determine if it belongs to a subtree
        if (ancestorNoteId === 'root' || note?.hasAncestor(ancestorNoteId)) {
            recentChanges.push(noteRevisionRow);
>>>>>>> 6f16b4ca
        }
    }

    // now we need to also collect date points not represented in note revisions:
    // 1. creation for all notes (dateCreated)
    // 2. deletion for deleted notes (dateModified)
    const noteRows = sql.getRows(`
            SELECT
                notes.noteId,
                notes.isDeleted AS current_isDeleted,
                notes.deleteId AS current_deleteId,
                notes.title AS current_title,
                notes.isProtected AS current_isProtected,
                notes.title,
                notes.utcDateCreated AS utcDate, -- different from the second SELECT
                notes.dateCreated AS date        -- different from the second SELECT
            FROM notes
        UNION ALL
            SELECT
                notes.noteId,
                notes.isDeleted AS current_isDeleted,
                notes.deleteId AS current_deleteId,
                notes.title AS current_title,
                notes.isProtected AS current_isProtected,
                notes.title,
                notes.utcDateModified AS utcDate, -- different from the first SELECT
                notes.dateModified AS date        -- different from the first SELECT
            FROM notes
            WHERE notes.isDeleted = 1`);

    for (const noteRow of noteRows) {
        const note = becca.getNote(noteRow.noteId);

        // for deleted notes, the becca note is null, and it's not possible to (easily) determine if it belongs to a subtree
        if (ancestorNoteId === 'root' || note?.hasAncestor(ancestorNoteId)) {
            recentChanges.push(noteRow);
        }
    }

    recentChanges.sort((a, b) => a.utcDate > b.utcDate ? -1 : 1);

    recentChanges = recentChanges.slice(0, Math.min(500, recentChanges.length));

    for (const change of recentChanges) {
        if (change.current_isProtected) {
            if (protectedSessionService.isProtectedSessionAvailable()) {
                change.title = protectedSessionService.decryptString(change.title);
                change.current_title = protectedSessionService.decryptString(change.current_title);
            }
            else {
                change.title = change.current_title = "[protected]";
            }
        }

        if (change.current_isDeleted) {
            const deleteId = change.current_deleteId;

            const undeletedParentBranchIds = noteService.getUndeletedParentBranchIds(change.noteId, deleteId);

            // note (and the subtree) can be undeleted if there's at least one undeleted parent (whose branch would be undeleted by this op)
            change.canBeUndeleted = undeletedParentBranchIds.length > 0;
        }
    }

    return recentChanges;
}

module.exports = {
    getRecentChanges
};<|MERGE_RESOLUTION|>--- conflicted
+++ resolved
@@ -27,14 +27,9 @@
     for (const revisionRow of revisionRows) {
         const note = becca.getNote(revisionRow.noteId);
 
-<<<<<<< HEAD
-        if (note?.hasAncestor(ancestorNoteId)) {
-            recentChanges.push(revisionRow);
-=======
         // for deleted notes, the becca note is null, and it's not possible to (easily) determine if it belongs to a subtree
         if (ancestorNoteId === 'root' || note?.hasAncestor(ancestorNoteId)) {
-            recentChanges.push(noteRevisionRow);
->>>>>>> 6f16b4ca
+            recentChanges.push(revisionRow);
         }
     }
 
