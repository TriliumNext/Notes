"use strict";

import { isElectron } from "../services/utils.js";
import multer from "multer";
import log from "../services/log.js";
import express from "express";
const router = express.Router();
import auth from "../services/auth.js";
import cls from "../services/cls.js";
import sql from "../services/sql.js";
import entityChangesService from "../services/entity_changes.js";
import { doubleCsrfProtection as csrfMiddleware } from "./csrf_protection.js";
import { createPartialContentHandler } from "@triliumnext/express-partial-content";
import rateLimit from "express-rate-limit";
import AbstractBeccaEntity from "../becca/entities/abstract_becca_entity.js";
import NotFoundError from "../errors/not_found_error.js";
import ValidationError from "../errors/validation_error.js";

// page routes
import setupRoute from "./setup.js";
import loginRoute from "./login.js";
import indexRoute from "./index.js";

// API routes
import treeApiRoute from "./api/tree.js";
import notesApiRoute from "./api/notes.js";
import branchesApiRoute from "./api/branches.js";
import attachmentsApiRoute from "./api/attachments.js";
import autocompleteApiRoute from "./api/autocomplete.js";
import cloningApiRoute from "./api/cloning.js";
import revisionsApiRoute from "./api/revisions.js";
import recentChangesApiRoute from "./api/recent_changes.js";
import optionsApiRoute from "./api/options.js";
import passwordApiRoute from "./api/password.js";
import syncApiRoute from "./api/sync.js";
import loginApiRoute from "./api/login.js";
import recentNotesRoute from "./api/recent_notes.js";
import appInfoRoute from "./api/app_info.js";
import exportRoute from "./api/export.js";
import importRoute from "./api/import.js";
import setupApiRoute from "./api/setup.js";
import sqlRoute from "./api/sql.js";
import databaseRoute from "./api/database.js";
import imageRoute from "./api/image.js";
import attributesRoute from "./api/attributes.js";
import scriptRoute from "./api/script.js";
import senderRoute from "./api/sender.js";
import filesRoute from "./api/files.js";
import searchRoute from "./api/search.js";
import bulkActionRoute from "./api/bulk_action.js";
import specialNotesRoute from "./api/special_notes.js";
import noteMapRoute from "./api/note_map.js";
import clipperRoute from "./api/clipper.js";
import similarNotesRoute from "./api/similar_notes.js";
import keysRoute from "./api/keys.js";
import backendLogRoute from "./api/backend_log.js";
import statsRoute from "./api/stats.js";
import fontsRoute from "./api/fonts.js";
import etapiTokensApiRoutes from "./api/etapi_tokens.js";
import relationMapApiRoute from "./api/relation-map.js";
import otherRoute from "./api/other.js";
import shareRoutes from "../share/routes.js";

import etapiAuthRoutes from "../etapi/auth.js";
import etapiAppInfoRoutes from "../etapi/app_info.js";
import etapiAttachmentRoutes from "../etapi/attachments.js";
import etapiAttributeRoutes from "../etapi/attributes.js";
import etapiBranchRoutes from "../etapi/branches.js";
import etapiNoteRoutes from "../etapi/notes.js";
import etapiSpecialNoteRoutes from "../etapi/special_notes.js";
import etapiSpecRoute from "../etapi/spec.js";
import etapiBackupRoute from "../etapi/backup.js";

<<<<<<< HEAD
import * as llmRoute from "./api/llm.js";

const csrfMiddleware = csurf({
    cookie: {
        path: ""       // empty, so cookie is valid only for the current path
    }
});
=======
import apiDocsRoute from "./api_docs.js";
import * as tasksRoute from "./api/tasks.js";
>>>>>>> d85c670d

const MAX_ALLOWED_FILE_SIZE_MB = 250;
const GET = "get",
    PST = "post",
    PUT = "put",
    PATCH = "patch",
    DEL = "delete";

export type ApiResultHandler = (req: express.Request, res: express.Response, result: unknown) => number;
export type ApiRequestHandler = (req: express.Request, res: express.Response, next: express.NextFunction) => unknown;

// TODO: Deduplicate with etapi_utils.ts afterwards.
type HttpMethod = "all" | "get" | "post" | "put" | "delete" | "patch" | "options" | "head";

const uploadMiddleware = createUploadMiddleware();

const uploadMiddlewareWithErrorHandling = function (req: express.Request, res: express.Response, next: express.NextFunction) {
    uploadMiddleware(req, res, function (err) {
        if (err?.code === "LIMIT_FILE_SIZE") {
            res.setHeader("Content-Type", "text/plain").status(400).send(`Cannot upload file because it excceeded max allowed file size of ${MAX_ALLOWED_FILE_SIZE_MB} MiB`);
        } else {
            next();
        }
    });
};

function register(app: express.Application) {
    route(GET, "/", [auth.checkAuth, csrfMiddleware], indexRoute.index);
    route(GET, "/login", [auth.checkAppInitialized, auth.checkPasswordSet], loginRoute.loginPage);
    route(GET, "/set-password", [auth.checkAppInitialized, auth.checkPasswordNotSet], loginRoute.setPasswordPage);

    const loginRateLimiter = rateLimit({
        windowMs: 15 * 60 * 1000, // 15 minutes
        max: 10, // limit each IP to 10 requests per windowMs
        skipSuccessfulRequests: true // successful auth to rate-limited ETAPI routes isn't counted. However, successful auth to /login is still counted!
    });

    route(PST, "/login", [loginRateLimiter], loginRoute.login);
    route(PST, "/logout", [csrfMiddleware, auth.checkAuth], loginRoute.logout);
    route(PST, "/set-password", [auth.checkAppInitialized, auth.checkPasswordNotSet], loginRoute.setPassword);
    route(GET, "/setup", [], setupRoute.setupPage);

    apiRoute(GET, "/api/tree", treeApiRoute.getTree);
    apiRoute(PST, "/api/tree/load", treeApiRoute.load);

    apiRoute(GET, "/api/notes/:noteId", notesApiRoute.getNote);
    apiRoute(GET, "/api/notes/:noteId/blob", notesApiRoute.getNoteBlob);
    apiRoute(GET, "/api/notes/:noteId/metadata", notesApiRoute.getNoteMetadata);
    apiRoute(PUT, "/api/notes/:noteId/data", notesApiRoute.updateNoteData);
    apiRoute(DEL, "/api/notes/:noteId", notesApiRoute.deleteNote);
    apiRoute(PUT, "/api/notes/:noteId/undelete", notesApiRoute.undeleteNote);
    apiRoute(PST, "/api/notes/:noteId/revision", notesApiRoute.forceSaveRevision);
    apiRoute(PST, "/api/notes/:parentNoteId/children", notesApiRoute.createNote);
    apiRoute(PUT, "/api/notes/:noteId/sort-children", notesApiRoute.sortChildNotes);
    apiRoute(PUT, "/api/notes/:noteId/protect/:isProtected", notesApiRoute.protectNote);
    apiRoute(PUT, "/api/notes/:noteId/type", notesApiRoute.setNoteTypeMime);
    apiRoute(PUT, "/api/notes/:noteId/title", notesApiRoute.changeTitle);
    apiRoute(PST, "/api/notes/:noteId/duplicate/:parentNoteId", notesApiRoute.duplicateSubtree);
    apiRoute(PUT, "/api/notes/:noteId/clone-to-branch/:parentBranchId", cloningApiRoute.cloneNoteToBranch);
    apiRoute(PUT, "/api/notes/:noteId/toggle-in-parent/:parentNoteId/:present", cloningApiRoute.toggleNoteInParent);
    apiRoute(PUT, "/api/notes/:noteId/clone-to-note/:parentNoteId", cloningApiRoute.cloneNoteToParentNote);
    apiRoute(PUT, "/api/notes/:noteId/clone-after/:afterBranchId", cloningApiRoute.cloneNoteAfter);
    route(PUT, "/api/notes/:noteId/file", [auth.checkApiAuthOrElectron, uploadMiddlewareWithErrorHandling, csrfMiddleware], filesRoute.updateFile, apiResultHandler);
    route(GET, "/api/notes/:noteId/open", [auth.checkApiAuthOrElectron], filesRoute.openFile);
    route(
        GET,
        "/api/notes/:noteId/open-partial",
        [auth.checkApiAuthOrElectron],
        createPartialContentHandler(filesRoute.fileContentProvider, {
            debug: (string, extra) => {
                console.log(string, extra);
            }
        })
    );
    route(GET, "/api/notes/:noteId/download", [auth.checkApiAuthOrElectron], filesRoute.downloadFile);
    // this "hacky" path is used for easier referencing of CSS resources
    route(GET, "/api/notes/download/:noteId", [auth.checkApiAuthOrElectron], filesRoute.downloadFile);
    apiRoute(PST, "/api/notes/:noteId/save-to-tmp-dir", filesRoute.saveNoteToTmpDir);
    apiRoute(PST, "/api/notes/:noteId/upload-modified-file", filesRoute.uploadModifiedFileToNote);
    apiRoute(PST, "/api/notes/:noteId/convert-to-attachment", notesApiRoute.convertNoteToAttachment);

    apiRoute(PUT, "/api/branches/:branchId/move-to/:parentBranchId", branchesApiRoute.moveBranchToParent);
    apiRoute(PUT, "/api/branches/:branchId/move-before/:beforeBranchId", branchesApiRoute.moveBranchBeforeNote);
    apiRoute(PUT, "/api/branches/:branchId/move-after/:afterBranchId", branchesApiRoute.moveBranchAfterNote);
    apiRoute(PUT, "/api/branches/:branchId/expanded/:expanded", branchesApiRoute.setExpanded);
    apiRoute(PUT, "/api/branches/:branchId/expanded-subtree/:expanded", branchesApiRoute.setExpandedForSubtree);
    apiRoute(DEL, "/api/branches/:branchId", branchesApiRoute.deleteBranch);
    apiRoute(PUT, "/api/branches/:branchId/set-prefix", branchesApiRoute.setPrefix);

    apiRoute(GET, "/api/notes/:noteId/attachments", attachmentsApiRoute.getAttachments);
    apiRoute(PST, "/api/notes/:noteId/attachments", attachmentsApiRoute.saveAttachment);
    route(PST, "/api/notes/:noteId/attachments/upload", [auth.checkApiAuthOrElectron, uploadMiddlewareWithErrorHandling, csrfMiddleware], attachmentsApiRoute.uploadAttachment, apiResultHandler);
    apiRoute(GET, "/api/attachments/:attachmentId", attachmentsApiRoute.getAttachment);
    apiRoute(GET, "/api/attachments/:attachmentId/all", attachmentsApiRoute.getAllAttachments);
    apiRoute(PST, "/api/attachments/:attachmentId/convert-to-note", attachmentsApiRoute.convertAttachmentToNote);
    apiRoute(DEL, "/api/attachments/:attachmentId", attachmentsApiRoute.deleteAttachment);
    apiRoute(PUT, "/api/attachments/:attachmentId/rename", attachmentsApiRoute.renameAttachment);
    apiRoute(GET, "/api/attachments/:attachmentId/blob", attachmentsApiRoute.getAttachmentBlob);
    route(GET, "/api/attachments/:attachmentId/image/:filename", [auth.checkApiAuthOrElectron], imageRoute.returnAttachedImage);
    route(GET, "/api/attachments/:attachmentId/open", [auth.checkApiAuthOrElectron], filesRoute.openAttachment);
    route(
        GET,
        "/api/attachments/:attachmentId/open-partial",
        [auth.checkApiAuthOrElectron],
        createPartialContentHandler(filesRoute.attachmentContentProvider, {
            debug: (string, extra) => {
                console.log(string, extra);
            }
        })
    );
    route(GET, "/api/attachments/:attachmentId/download", [auth.checkApiAuthOrElectron], filesRoute.downloadAttachment);
    // this "hacky" path is used for easier referencing of CSS resources
    route(GET, "/api/attachments/download/:attachmentId", [auth.checkApiAuthOrElectron], filesRoute.downloadAttachment);
    apiRoute(PST, "/api/attachments/:attachmentId/save-to-tmp-dir", filesRoute.saveAttachmentToTmpDir);
    apiRoute(PST, "/api/attachments/:attachmentId/upload-modified-file", filesRoute.uploadModifiedFileToAttachment);
    route(PUT, "/api/attachments/:attachmentId/file", [auth.checkApiAuthOrElectron, uploadMiddlewareWithErrorHandling, csrfMiddleware], filesRoute.updateAttachment, apiResultHandler);

    apiRoute(GET, "/api/notes/:noteId/revisions", revisionsApiRoute.getRevisions);
    apiRoute(DEL, "/api/notes/:noteId/revisions", revisionsApiRoute.eraseAllRevisions);
    apiRoute(PST, "/api/revisions/erase-all-excess-revisions", revisionsApiRoute.eraseAllExcessRevisions);
    apiRoute(GET, "/api/revisions/:revisionId", revisionsApiRoute.getRevision);
    apiRoute(GET, "/api/revisions/:revisionId/blob", revisionsApiRoute.getRevisionBlob);
    apiRoute(DEL, "/api/revisions/:revisionId", revisionsApiRoute.eraseRevision);
    apiRoute(PST, "/api/revisions/:revisionId/restore", revisionsApiRoute.restoreRevision);
    route(GET, "/api/revisions/:revisionId/image/:filename", [auth.checkApiAuthOrElectron], imageRoute.returnImageFromRevision);

    route(GET, "/api/revisions/:revisionId/download", [auth.checkApiAuthOrElectron], revisionsApiRoute.downloadRevision);

    route(GET, "/api/branches/:branchId/export/:type/:format/:version/:taskId", [auth.checkApiAuthOrElectron], exportRoute.exportBranch);
    route(PST, "/api/notes/:parentNoteId/notes-import", [auth.checkApiAuthOrElectron, uploadMiddlewareWithErrorHandling, csrfMiddleware], importRoute.importNotesToBranch, apiResultHandler);
    route(PST, "/api/notes/:parentNoteId/attachments-import", [auth.checkApiAuthOrElectron, uploadMiddlewareWithErrorHandling, csrfMiddleware], importRoute.importAttachmentsToNote, apiResultHandler);

    apiRoute(GET, "/api/notes/:noteId/attributes", attributesRoute.getEffectiveNoteAttributes);
    apiRoute(PST, "/api/notes/:noteId/attributes", attributesRoute.addNoteAttribute);
    apiRoute(PUT, "/api/notes/:noteId/attributes", attributesRoute.updateNoteAttributes);
    apiRoute(PUT, "/api/notes/:noteId/attribute", attributesRoute.updateNoteAttribute);
    apiRoute(PUT, "/api/notes/:noteId/set-attribute", attributesRoute.setNoteAttribute);
    apiRoute(PUT, "/api/notes/:noteId/relations/:name/to/:targetNoteId", attributesRoute.createRelation);
    apiRoute(DEL, "/api/notes/:noteId/relations/:name/to/:targetNoteId", attributesRoute.deleteRelation);
    apiRoute(DEL, "/api/notes/:noteId/attributes/:attributeId", attributesRoute.deleteNoteAttribute);
    apiRoute(GET, "/api/attribute-names", attributesRoute.getAttributeNames);
    apiRoute(GET, "/api/attribute-values/:attributeName", attributesRoute.getValuesForAttribute);

    // :filename is not used by trilium, but instead used for "save as" to assign a human-readable filename
    route(GET, "/api/images/:noteId/:filename", [auth.checkApiAuthOrElectron], imageRoute.returnImageFromNote);
    route(PUT, "/api/images/:noteId", [auth.checkApiAuthOrElectron, uploadMiddlewareWithErrorHandling, csrfMiddleware], imageRoute.updateImage, apiResultHandler);

    apiRoute(GET, "/api/options", optionsApiRoute.getOptions);
    // FIXME: possibly change to sending value in the body to avoid host of HTTP server issues with slashes
    apiRoute(PUT, "/api/options/:name/:value*", optionsApiRoute.updateOption);
    apiRoute(PUT, "/api/options", optionsApiRoute.updateOptions);
    apiRoute(GET, "/api/options/user-themes", optionsApiRoute.getUserThemes);
    apiRoute(GET, "/api/options/codeblock-themes", optionsApiRoute.getSyntaxHighlightingThemes);
    apiRoute(GET, "/api/options/locales", optionsApiRoute.getSupportedLocales);

    apiRoute(PST, "/api/password/change", passwordApiRoute.changePassword);
    apiRoute(PST, "/api/password/reset", passwordApiRoute.resetPassword);

    apiRoute(PST, "/api/sync/test", syncApiRoute.testSync);
    apiRoute(PST, "/api/sync/now", syncApiRoute.syncNow);
    apiRoute(PST, "/api/sync/fill-entity-changes", syncApiRoute.fillEntityChanges);
    apiRoute(PST, "/api/sync/force-full-sync", syncApiRoute.forceFullSync);
    route(GET, "/api/sync/check", [auth.checkApiAuth], syncApiRoute.checkSync, apiResultHandler);
    route(GET, "/api/sync/changed", [auth.checkApiAuth], syncApiRoute.getChanged, apiResultHandler);
    route(PUT, "/api/sync/update", [auth.checkApiAuth], syncApiRoute.update, apiResultHandler);
    route(PST, "/api/sync/finished", [auth.checkApiAuth], syncApiRoute.syncFinished, apiResultHandler);
    route(PST, "/api/sync/check-entity-changes", [auth.checkApiAuth], syncApiRoute.checkEntityChanges, apiResultHandler);
    route(PST, "/api/sync/queue-sector/:entityName/:sector", [auth.checkApiAuth], syncApiRoute.queueSector, apiResultHandler);
    route(GET, "/api/sync/stats", [], syncApiRoute.getStats, apiResultHandler);

    apiRoute(PST, "/api/recent-notes", recentNotesRoute.addRecentNote);
    apiRoute(GET, "/api/app-info", appInfoRoute.getAppInfo);

    // docker health check
    route(GET, "/api/health-check", [], () => ({ status: "ok" }), apiResultHandler);

    // LLM routes
    apiRoute(PST, '/api/llm/chat', llmRoute.chat);
    apiRoute(PST, '/api/llm/embeddings/:noteId', llmRoute.generateEmbeddings);
    apiRoute(GET, '/api/llm/config', llmRoute.getConfig);
    apiRoute(PUT, '/api/llm/config', llmRoute.updateConfig);
    apiRoute(PST, '/api/llm/chat', llmRoute.chat);
    apiRoute(PST, '/api/llm/embeddings/:noteId', llmRoute.generateEmbeddings);
    apiRoute(GET, '/api/llm/config', llmRoute.getConfig);
    apiRoute(PUT, '/api/llm/config', llmRoute.updateConfig);

    // group of the services below are meant to be executed from the outside
    route(GET, "/api/setup/status", [], setupApiRoute.getStatus, apiResultHandler);
    route(PST, "/api/setup/new-document", [auth.checkAppNotInitialized], setupApiRoute.setupNewDocument, apiResultHandler, false);
    route(PST, "/api/setup/sync-from-server", [auth.checkAppNotInitialized], setupApiRoute.setupSyncFromServer, apiResultHandler, false);
    route(GET, "/api/setup/sync-seed", [auth.checkCredentials], setupApiRoute.getSyncSeed, apiResultHandler);
    route(PST, "/api/setup/sync-seed", [auth.checkAppNotInitialized], setupApiRoute.saveSyncSeed, apiResultHandler, false);

    apiRoute(GET, "/api/autocomplete", autocompleteApiRoute.getAutocomplete);
    apiRoute(GET, "/api/quick-search/:searchString", searchRoute.quickSearch);
    apiRoute(GET, "/api/search-note/:noteId", searchRoute.searchFromNote);
    apiRoute(PST, "/api/search-and-execute-note/:noteId", searchRoute.searchAndExecute);
    apiRoute(PST, "/api/search-related", searchRoute.getRelatedNotes);
    apiRoute(GET, "/api/search/:searchString", searchRoute.search);
    apiRoute(GET, "/api/search-templates", searchRoute.searchTemplates);

    apiRoute(PST, "/api/bulk-action/execute", bulkActionRoute.execute);
    apiRoute(PST, "/api/bulk-action/affected-notes", bulkActionRoute.getAffectedNoteCount);

    route(PST, "/api/login/sync", [], loginApiRoute.loginSync, apiResultHandler);
    // this is for entering protected mode so user has to be already logged-in (that's the reason we don't require username)
    apiRoute(PST, "/api/login/protected", loginApiRoute.loginToProtectedSession);
    apiRoute(PST, "/api/login/protected/touch", loginApiRoute.touchProtectedSession);
    apiRoute(PST, "/api/logout/protected", loginApiRoute.logoutFromProtectedSession);

    route(PST, "/api/login/token", [loginRateLimiter], loginApiRoute.token, apiResultHandler);

    apiRoute(GET, "/api/etapi-tokens", etapiTokensApiRoutes.getTokens);
    apiRoute(PST, "/api/etapi-tokens", etapiTokensApiRoutes.createToken);
    apiRoute(PATCH, "/api/etapi-tokens/:etapiTokenId", etapiTokensApiRoutes.patchToken);
    apiRoute(DEL, "/api/etapi-tokens/:etapiTokenId", etapiTokensApiRoutes.deleteToken);

    apiRoute(GET, "/api/tasks/:parentNoteId", tasksRoute.getTasks);
    apiRoute(PST, "/api/tasks", tasksRoute.createNewTask);
    apiRoute(PST, "/api/tasks/:taskId/toggle", tasksRoute.toggleTaskDone);

    // in case of local electron, local calls are allowed unauthenticated, for server they need auth
    const clipperMiddleware = isElectron ? [] : [auth.checkEtapiToken];

    route(GET, "/api/clipper/handshake", clipperMiddleware, clipperRoute.handshake, apiResultHandler);
    route(PST, "/api/clipper/clippings", clipperMiddleware, clipperRoute.addClipping, apiResultHandler);
    route(PST, "/api/clipper/notes", clipperMiddleware, clipperRoute.createNote, apiResultHandler);
    route(PST, "/api/clipper/open/:noteId", clipperMiddleware, clipperRoute.openNote, apiResultHandler);
    route(GET, "/api/clipper/notes-by-url/:noteUrl", clipperMiddleware, clipperRoute.findNotesByUrl, apiResultHandler);

    apiRoute(GET, "/api/special-notes/inbox/:date", specialNotesRoute.getInboxNote);
    apiRoute(GET, "/api/special-notes/days/:date", specialNotesRoute.getDayNote);
    apiRoute(GET, "/api/special-notes/weeks/:date", specialNotesRoute.getWeekNote);
    apiRoute(GET, "/api/special-notes/months/:month", specialNotesRoute.getMonthNote);
    apiRoute(GET, "/api/special-notes/years/:year", specialNotesRoute.getYearNote);
    apiRoute(GET, "/api/special-notes/notes-for-month/:month", specialNotesRoute.getDayNotesForMonth);
    apiRoute(PST, "/api/special-notes/sql-console", specialNotesRoute.createSqlConsole);
    apiRoute(PST, "/api/special-notes/save-sql-console", specialNotesRoute.saveSqlConsole);
    apiRoute(PST, "/api/special-notes/search-note", specialNotesRoute.createSearchNote);
    apiRoute(PST, "/api/special-notes/save-search-note", specialNotesRoute.saveSearchNote);
    apiRoute(PST, "/api/special-notes/launchers/:noteId/reset", specialNotesRoute.resetLauncher);
    apiRoute(PST, "/api/special-notes/launchers/:parentNoteId/:launcherType", specialNotesRoute.createLauncher);
    apiRoute(PUT, "/api/special-notes/api-script-launcher", specialNotesRoute.createOrUpdateScriptLauncherFromApi);

    apiRoute(GET, "/api/sql/schema", sqlRoute.getSchema);
    apiRoute(PST, "/api/sql/execute/:noteId", sqlRoute.execute);
    route(PST, "/api/database/anonymize/:type", [auth.checkApiAuthOrElectron, csrfMiddleware], databaseRoute.anonymize, apiResultHandler, false);
    apiRoute(GET, "/api/database/anonymized-databases", databaseRoute.getExistingAnonymizedDatabases);

    if (process.env.TRILIUM_INTEGRATION_TEST === "memory") {
        route(PST, "/api/database/rebuild/", [auth.checkApiAuthOrElectron], databaseRoute.rebuildIntegrationTestDatabase, apiResultHandler, false);
    }

    // backup requires execution outside of transaction
    route(PST, "/api/database/backup-database", [auth.checkApiAuthOrElectron, csrfMiddleware], databaseRoute.backupDatabase, apiResultHandler, false);
    apiRoute(GET, "/api/database/backups", databaseRoute.getExistingBackups);

    // VACUUM requires execution outside of transaction
    route(PST, "/api/database/vacuum-database", [auth.checkApiAuthOrElectron, csrfMiddleware], databaseRoute.vacuumDatabase, apiResultHandler, false);

    route(PST, "/api/database/find-and-fix-consistency-issues", [auth.checkApiAuthOrElectron, csrfMiddleware], databaseRoute.findAndFixConsistencyIssues, apiResultHandler, false);

    apiRoute(GET, "/api/database/check-integrity", databaseRoute.checkIntegrity);

    route(PST, "/api/script/exec", [auth.checkApiAuth, csrfMiddleware], scriptRoute.exec, apiResultHandler, false);

    apiRoute(PST, "/api/script/run/:noteId", scriptRoute.run);
    apiRoute(GET, "/api/script/startup", scriptRoute.getStartupBundles);
    apiRoute(GET, "/api/script/widgets", scriptRoute.getWidgetBundles);
    apiRoute(PST, "/api/script/bundle/:noteId", scriptRoute.getBundle);
    apiRoute(GET, "/api/script/relation/:noteId/:relationName", scriptRoute.getRelationBundles);

    // no CSRF since this is called from android app
    route(PST, "/api/sender/login", [loginRateLimiter], loginApiRoute.token, apiResultHandler);
    route(PST, "/api/sender/image", [auth.checkEtapiToken, uploadMiddlewareWithErrorHandling], senderRoute.uploadImage, apiResultHandler);
    route(PST, "/api/sender/note", [auth.checkEtapiToken], senderRoute.saveNote, apiResultHandler);

    apiRoute(GET, "/api/keyboard-actions", keysRoute.getKeyboardActions);
    apiRoute(GET, "/api/keyboard-shortcuts-for-notes", keysRoute.getShortcutsForNotes);

    apiRoute(PST, "/api/relation-map", relationMapApiRoute.getRelationMap);
    apiRoute(PST, "/api/notes/erase-deleted-notes-now", notesApiRoute.eraseDeletedNotesNow);
    apiRoute(PST, "/api/notes/erase-unused-attachments-now", notesApiRoute.eraseUnusedAttachmentsNow);
    apiRoute(GET, "/api/similar-notes/:noteId", similarNotesRoute.getSimilarNotes);
    apiRoute(GET, "/api/backend-log", backendLogRoute.getBackendLog);
    apiRoute(GET, "/api/stats/note-size/:noteId", statsRoute.getNoteSize);
    apiRoute(GET, "/api/stats/subtree-size/:noteId", statsRoute.getSubtreeSize);
    apiRoute(PST, "/api/delete-notes-preview", notesApiRoute.getDeleteNotesPreview);
    route(GET, "/api/fonts", [auth.checkApiAuthOrElectron], fontsRoute.getFontCss);
    apiRoute(GET, "/api/other/icon-usage", otherRoute.getIconUsage);
    apiRoute(PST, "/api/other/render-markdown", otherRoute.renderMarkdown);
    apiRoute(GET, "/api/recent-changes/:ancestorNoteId", recentChangesApiRoute.getRecentChanges);
    apiRoute(GET, "/api/edited-notes/:date", revisionsApiRoute.getEditedNotesOnDate);

    apiRoute(PST, "/api/note-map/:noteId/tree", noteMapRoute.getTreeMap);
    apiRoute(PST, "/api/note-map/:noteId/link", noteMapRoute.getLinkMap);
    apiRoute(GET, "/api/note-map/:noteId/backlink-count", noteMapRoute.getBacklinkCount);
    apiRoute(GET, "/api/note-map/:noteId/backlinks", noteMapRoute.getBacklinks);

    shareRoutes.register(router);

    etapiAuthRoutes.register(router, [loginRateLimiter]);
    etapiAppInfoRoutes.register(router);
    etapiAttachmentRoutes.register(router);
    etapiAttributeRoutes.register(router);
    etapiBranchRoutes.register(router);
    etapiNoteRoutes.register(router);
    etapiSpecialNoteRoutes.register(router);
    etapiSpecRoute.register(router);
    etapiBackupRoute.register(router);

    // API Documentation
    apiDocsRoute.register(app);

    app.use("", router);
}

/** Handling common patterns. If entity is not caught, serialization to JSON will fail */
function convertEntitiesToPojo(result: unknown) {
    if (result instanceof AbstractBeccaEntity) {
        result = result.getPojo();
    } else if (Array.isArray(result)) {
        for (const idx in result) {
            if (result[idx] instanceof AbstractBeccaEntity) {
                result[idx] = result[idx].getPojo();
            }
        }
    } else if (result && typeof result === "object") {
        if ("note" in result && result.note instanceof AbstractBeccaEntity) {
            result.note = result.note.getPojo();
        }

        if ("branch" in result && result.branch instanceof AbstractBeccaEntity) {
            result.branch = result.branch.getPojo();
        }
    }

    if (result && typeof result === "object" && "executionResult" in result) {
        // from runOnBackend()
        result.executionResult = convertEntitiesToPojo(result.executionResult);
    }

    return result;
}

function apiResultHandler(req: express.Request, res: express.Response, result: unknown) {
    res.setHeader("trilium-max-entity-change-id", entityChangesService.getMaxEntityChangeId());

    result = convertEntitiesToPojo(result);

    // if it's an array and the first element is integer, then we consider this to be [statusCode, response] format
    if (Array.isArray(result) && result.length > 0 && Number.isInteger(result[0])) {
        const [statusCode, response] = result;

        if (statusCode !== 200 && statusCode !== 201 && statusCode !== 204) {
            log.info(`${req.method} ${req.originalUrl} returned ${statusCode} with response ${JSON.stringify(response)}`);
        }

        return send(res, statusCode, response);
    } else if (result === undefined) {
        return send(res, 204, "");
    } else {
        return send(res, 200, result);
    }
}

function send(res: express.Response, statusCode: number, response: unknown) {
    if (typeof response === "string") {
        if (statusCode >= 400) {
            res.setHeader("Content-Type", "text/plain");
        }

        res.status(statusCode).send(response);

        return response.length;
    } else {
        const json = JSON.stringify(response);

        res.setHeader("Content-Type", "application/json");
        res.status(statusCode).send(json);

        return json.length;
    }
}

function apiRoute(method: HttpMethod, path: string, routeHandler: ApiRequestHandler) {
    route(method, path, [auth.checkApiAuth, csrfMiddleware], routeHandler, apiResultHandler);
}

function route(method: HttpMethod, path: string, middleware: express.Handler[], routeHandler: ApiRequestHandler, resultHandler: ApiResultHandler | null = null, transactional = true) {
    router[method](path, ...(middleware as express.Handler[]), (req: express.Request, res: express.Response, next: express.NextFunction) => {
        const start = Date.now();

        try {
            cls.namespace.bindEmitter(req);
            cls.namespace.bindEmitter(res);

            const result = cls.init(() => {
                cls.set("componentId", req.headers["trilium-component-id"]);
                cls.set("localNowDateTime", req.headers["trilium-local-now-datetime"]);
                cls.set("hoistedNoteId", req.headers["trilium-hoisted-note-id"] || "root");

                const cb = () => routeHandler(req, res, next);

                return transactional ? sql.transactional(cb) : cb();
            });

            if (!resultHandler) {
                return;
            }

            if (result?.then) {
                // promise
                result.then((promiseResult: unknown) => handleResponse(resultHandler, req, res, promiseResult, start)).catch((e: any) => handleException(e, method, path, res));
            } else {
                handleResponse(resultHandler, req, res, result, start);
            }
        } catch (e) {
            handleException(e, method, path, res);
        }
    });
}

function handleResponse(resultHandler: ApiResultHandler, req: express.Request, res: express.Response, result: unknown, start: number) {
    const responseLength = resultHandler(req, res, result);

    log.request(req, res, Date.now() - start, responseLength);
}

function handleException(e: any, method: HttpMethod, path: string, res: express.Response) {
    log.error(`${method} ${path} threw exception: '${e.message}', stack: ${e.stack}`);

    if (e instanceof ValidationError) {
        res.status(400).json({
            message: e.message
        });
    } else if (e instanceof NotFoundError) {
        res.status(404).json({
            message: e.message
        });
    } else {
        res.status(500).json({
            message: e.message
        });
    }
}

function createUploadMiddleware() {
    const multerOptions: multer.Options = {
        fileFilter: (req: express.Request, file, cb) => {
            // UTF-8 file names are not well decoded by multer/busboy, so we handle the conversion on our side.
            // See https://github.com/expressjs/multer/pull/1102.
            file.originalname = Buffer.from(file.originalname, "latin1").toString("utf-8");
            cb(null, true);
        }
    };

    if (!process.env.TRILIUM_NO_UPLOAD_LIMIT) {
        multerOptions.limits = {
            fileSize: MAX_ALLOWED_FILE_SIZE_MB * 1024 * 1024
        };
    }

    return multer(multerOptions).single("upload");
}

export default {
    register
};<|MERGE_RESOLUTION|>--- conflicted
+++ resolved
@@ -71,18 +71,9 @@
 import etapiSpecRoute from "../etapi/spec.js";
 import etapiBackupRoute from "../etapi/backup.js";
 
-<<<<<<< HEAD
 import * as llmRoute from "./api/llm.js";
-
-const csrfMiddleware = csurf({
-    cookie: {
-        path: ""       // empty, so cookie is valid only for the current path
-    }
-});
-=======
 import apiDocsRoute from "./api_docs.js";
 import * as tasksRoute from "./api/tasks.js";
->>>>>>> d85c670d
 
 const MAX_ALLOWED_FILE_SIZE_MB = 250;
 const GET = "get",
