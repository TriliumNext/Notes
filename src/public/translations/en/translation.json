{
  "about": {
    "title": "About TriliumNext Notes",
    "close": "Close",
    "homepage": "Homepage:",
    "app_version": "App version:",
    "db_version": "DB version:",
    "sync_version": "Sync version:",
    "build_date": "Build date:",
    "build_revision": "Build revision:",
    "data_directory": "Data directory:"
  },
  "toast": {
    "critical-error": {
      "title": "Critical error",
      "message": "A critical error has occurred which prevents the client application from starting:\n\n{{message}}\n\nThis is most likely caused by a script failing in an unexpected way. Try starting the application in safe mode and addressing the issue."
    },
    "widget-error": {
      "title": "Failed to initialize a widget",
      "message-custom": "Custom widget from note with ID \"{{id}}\", titled \"{{title}}\" could not be initialized due to:\n\n{{message}}",
      "message-unknown": "Unknown widget could not be initialized due to:\n\n{{message}}"
    },
    "bundle-error": {
      "title": "Failed to load a custom script",
      "message": "Script from note with ID \"{{id}}\", titled \"{{title}}\" could not be executed due to:\n\n{{message}}"
    }
  },
  "add_link": {
    "add_link": "Add link",
    "help_on_links": "Help on links",
    "close": "Close",
    "note": "Note",
    "search_note": "search for note by its name",
    "link_title_mirrors": "link title mirrors the note's current title",
    "link_title_arbitrary": "link title can be changed arbitrarily",
    "link_title": "Link title",
    "button_add_link": "Add link <kbd>enter</kbd>"
  },
  "branch_prefix": {
    "edit_branch_prefix": "Edit branch prefix",
    "help_on_tree_prefix": "Help on Tree prefix",
    "close": "Close",
    "prefix": "Prefix: ",
    "save": "Save",
    "branch_prefix_saved": "Branch prefix has been saved."
  },
  "bulk_actions": {
    "bulk_actions": "Bulk actions",
    "close": "Close",
    "affected_notes": "Affected notes",
    "include_descendants": "Include descendants of the selected notes",
    "available_actions": "Available actions",
    "chosen_actions": "Chosen actions",
    "execute_bulk_actions": "Execute bulk actions",
    "bulk_actions_executed": "Bulk actions have been executed successfully.",
    "none_yet": "None yet... add an action by clicking one of the available ones above.",
    "labels": "Labels",
    "relations": "Relations",
    "notes": "Notes",
    "other": "Other"
  },
  "clone_to": {
    "clone_notes_to": "Clone notes to...",
    "close": "Close",
    "help_on_links": "Help on links",
    "notes_to_clone": "Notes to clone",
    "target_parent_note": "Target parent note",
    "search_for_note_by_its_name": "search for note by its name",
    "cloned_note_prefix_title": "Cloned note will be shown in note tree with given prefix",
    "prefix_optional": "Prefix (optional)",
    "clone_to_selected_note": "Clone to selected note <kbd>enter</kbd>",
    "no_path_to_clone_to": "No path to clone to.",
    "note_cloned": "Note \"{{clonedTitle}}\" has been cloned into \"{{targetTitle}}\""
  },
  "confirm": {
    "confirmation": "Confirmation",
    "close": "Close",
    "cancel": "Cancel",
    "ok": "OK",
    "are_you_sure_remove_note": "Are you sure you want to remove the note \"{{title}}\" from relation map? ",
    "if_you_dont_check": "If you don't check this, the note will be only removed from the relation map.",
    "also_delete_note": "Also delete the note"
  },
  "delete_notes": {
    "delete_notes_preview": "Delete notes preview",
    "close": "Close",
    "delete_all_clones_description": "Delete also all clones (can be undone in recent changes)",
    "erase_notes_description": "Normal (soft) deletion only marks the notes as deleted and they can be undeleted (in recent changes dialog) within a period of time. Checking this option will erase the notes immediately and it won't be possible to undelete the notes.",
    "erase_notes_warning": "Erase notes permanently (can't be undone), including all clones. This will force application reload.",
    "notes_to_be_deleted": "Following notes will be deleted ({{- noteCount}})",
    "no_note_to_delete": "No note will be deleted (only clones).",
    "broken_relations_to_be_deleted": "Following relations will be broken and deleted ({{- relationCount}})",
    "cancel": "Cancel",
    "ok": "OK",
    "deleted_relation_text": "Note {{- note}} (to be deleted) is referenced by relation {{- relation}} originating from {{- source}}."
  },
  "export": {
    "export_note_title": "Export note",
    "close": "Close",
    "export_type_subtree": "This note and all of its descendants",
    "format_html": "HTML - recommended as it keeps all format",
    "format_html_zip": "HTML in ZIP archive - this is recommended since this preserves all the formatting.",
    "format_markdown": "Markdown - this preserves most of the formatting.",
    "format_opml": "OPML - outliner interchange format for text only. Formatting, images and files are not included.",
    "opml_version_1": "OPML v1.0 - plain text only",
    "opml_version_2": "OPML v2.0 - allows also HTML",
    "export_type_single": "Only this note without its descendants",
    "export": "Export",
    "choose_export_type": "Choose export type first please",
    "export_status": "Export status",
    "export_in_progress": "Export in progress: {{progressCount}}",
    "export_finished_successfully": "Export finished successfully.",
    "format_pdf": "PDF - for printing or sharing purposes."
  },
  "help": {
    "fullDocumentation": "Help (full documentation is available <a class=\"external\" href=\"https://triliumnext.github.io/Docs/\">online</a>)",
    "close": "Close",
    "noteNavigation": "Note navigation",
    "goUpDown": "<kbd>UP</kbd>, <kbd>DOWN</kbd> - go up/down in the list of notes",
    "collapseExpand": "<kbd>LEFT</kbd>, <kbd>RIGHT</kbd> - collapse/expand node",
    "notSet": "not set",
    "goBackForwards": "go back / forwards in the history",
    "showJumpToNoteDialog": "show <a class=\"external\" href=\"https://triliumnext.github.io/Docs/Wiki/note-navigation.html#jump-to-note\">\"Jump to\" dialog</a>",
    "scrollToActiveNote": "scroll to active note",
    "jumpToParentNote": "<kbd>Backspace</kbd> - jump to parent note",
    "collapseWholeTree": "collapse whole note tree",
    "collapseSubTree": "collapse sub-tree",
    "tabShortcuts": "Tab shortcuts",
    "newTabNoteLink": "<kbd>CTRL+click</kbd> - (or middle mouse click) on note link opens note in a new tab",
    "onlyInDesktop": "Only in desktop (Electron build)",
    "openEmptyTab": "open empty tab",
    "closeActiveTab": "close active tab",
    "activateNextTab": "activate next tab",
    "activatePreviousTab": "activate previous tab",
    "creatingNotes": "Creating notes",
    "createNoteAfter": "create new note after the active note",
    "createNoteInto": "create new sub-note into active note",
    "editBranchPrefix": "edit <a class=\"external\" href=\"https://triliumnext.github.io/Docs/Wiki/tree-concepts.html#prefix\">prefix</a> of active note clone",
    "movingCloningNotes": "Moving / cloning notes",
    "moveNoteUpDown": "move note up/down in the note list",
    "moveNoteUpHierarchy": "move note up in the hierarchy",
    "multiSelectNote": "multi-select note above/below",
    "selectAllNotes": "select all notes in the current level",
    "selectNote": "<kbd>Shift+click</kbd> - select note",
    "copyNotes": "copy active note (or current selection) into clipboard (used for <a class=\"external\" href=\"https://triliumnext.github.io/Docs/Wiki/cloning-notes.html#cloning-notes\">cloning</a>)",
    "cutNotes": "cut current note (or current selection) into clipboard (used for moving notes)",
    "pasteNotes": "paste note(s) as sub-note into active note (which is either move or clone depending on whether it was copied or cut into clipboard)",
    "deleteNotes": "delete note / sub-tree",
    "editingNotes": "Editing notes",
    "editNoteTitle": "in tree pane will switch from tree pane into note title. Enter from note title will switch focus to text editor. <kbd>Ctrl+.</kbd> will switch back from editor to tree pane.",
    "createEditLink": "<kbd>Ctrl+K</kbd> - create / edit external link",
    "createInternalLink": "create internal link",
    "followLink": "follow link under cursor",
    "insertDateTime": "insert current date and time at caret position",
    "jumpToTreePane": "jump away to the tree pane and scroll to active note",
    "markdownAutoformat": "Markdown-like autoformatting",
    "headings": "<code>##</code>, <code>###</code>, <code>####</code>  etc. followed by space for headings",
    "bulletList": "<code>*</code> or <code>-</code> followed by space for bullet list",
    "numberedList": "<code>1.</code> or <code>1)</code> followed by space for numbered list",
    "blockQuote": "start a line with <code>></code> followed by space for block quote",
    "troubleshooting": "Troubleshooting",
    "reloadFrontend": "reload Trilium frontend",
    "showDevTools": "show developer tools",
    "showSQLConsole": "show SQL console",
    "other": "Other",
    "quickSearch": "focus on quick search input",
    "inPageSearch": "in-page search"
  },
  "import": {
    "importIntoNote": "Import into note",
    "close": "Close",
    "chooseImportFile": "Choose import file",
    "importDescription": "Content of the selected file(s) will be imported as child note(s) into",
    "options": "Options",
    "safeImportTooltip": "Trilium <code>.zip</code> export files can contain executable scripts which may contain harmful behavior. Safe import will deactivate automatic execution of all imported scripts. Uncheck \"Safe import\" only if the imported archive is supposed to contain executable scripts and you completely trust the contents of the import file.",
    "safeImport": "Safe import",
    "explodeArchivesTooltip": "If this is checked then Trilium will read <code>.zip</code>, <code>.enex</code> and <code>.opml</code> files and create notes from files insides those archives. If unchecked, then Trilium will attach the archives themselves to the note.",
    "explodeArchives": "Read contents of <code>.zip</code>, <code>.enex</code> and <code>.opml</code> archives.",
    "shrinkImagesTooltip": "<p>If you check this option, Trilium will attempt to shrink the imported images by scaling and optimization which may affect the perceived image quality. If unchecked, images will be imported without changes.</p><p>This doesn't apply to <code>.zip</code> imports with metadata since it is assumed these files are already optimized.</p>",
    "shrinkImages": "Shrink images",
    "textImportedAsText": "Import HTML, Markdown and TXT as text notes if it's unclear from metadata",
    "codeImportedAsCode": "Import recognized code files (e.g. <code>.json</code>) as code notes if it's unclear from metadata",
    "replaceUnderscoresWithSpaces": "Replace underscores with spaces in imported note names",
    "import": "Import",
    "failed": "Import failed: {{message}}.",
    "html_import_tags": {
      "title": "HTML Import Tags",
      "description": "Configure which HTML tags should be preserved when importing notes. Tags not in this list will be removed during import. Some tags (like 'script') are always removed for security.",
      "placeholder": "Enter HTML tags, one per line",
      "reset_button": "Reset to Default List"
    },
    "import-status": "Import status",
    "in-progress": "Import in progress: {{progress}}",
    "successful": "Import finished successfully."
  },
  "include_note": {
    "dialog_title": "Include note",
    "close": "Close",
    "label_note": "Note",
    "placeholder_search": "search for note by its name",
    "box_size_prompt": "Box size of the included note:",
    "box_size_small": "small (~ 10 lines)",
    "box_size_medium": "medium (~ 30 lines)",
    "box_size_full": "full (box shows complete text)",
    "button_include": "Include note <kbd>enter</kbd>"
  },
  "info": {
    "modalTitle": "Info message",
    "closeButton": "Close",
    "okButton": "OK"
  },
  "jump_to_note": {
    "search_placeholder": "search for note by its name",
    "close": "Close",
    "search_button": "Search in full text <kbd>Ctrl+Enter</kbd>"
  },
  "markdown_import": {
    "dialog_title": "Markdown import",
    "close": "Close",
    "modal_body_text": "Because of browser sandbox it's not possible to directly read clipboard from JavaScript. Please paste the Markdown to import to textarea below and click on Import button",
    "import_button": "Import Ctrl+Enter",
    "import_success": "Markdown content has been imported into the document."
  },
  "move_to": {
    "dialog_title": "Move notes to ...",
    "close": "Close",
    "notes_to_move": "Notes to move",
    "target_parent_note": "Target parent note",
    "search_placeholder": "search for note by its name",
    "move_button": "Move to selected note <kbd>enter</kbd>",
    "error_no_path": "No path to move to.",
    "move_success_message": "Selected notes have been moved into "
  },
  "note_type_chooser": {
    "modal_title": "Choose note type",
    "close": "Close",
    "modal_body": "Choose note type / template of the new note:",
    "templates": "Templates:"
  },
  "password_not_set": {
    "title": "Password is not set",
    "close": "Close",
    "body1": "Protected notes are encrypted using a user password, but password has not been set yet.",
    "body2": "To be able to protect notes, click <a class=\"open-password-options-button\" href=\"javascript:\">here</a> to open the Options dialog and set your password."
  },
  "prompt": {
    "title": "Prompt",
    "close": "Close",
    "ok": "OK <kbd>enter</kbd>",
    "defaultTitle": "Prompt"
  },
  "protected_session_password": {
    "modal_title": "Protected session",
    "help_title": "Help on Protected notes",
    "close_label": "Close",
    "form_label": "To proceed with requested action you need to start protected session by entering password:",
    "start_button": "Start protected session <kbd>enter</kbd>"
  },
  "recent_changes": {
    "title": "Recent changes",
    "erase_notes_button": "Erase deleted notes now",
    "close": "Close",
    "deleted_notes_message": "Deleted notes have been erased.",
    "no_changes_message": "No changes yet...",
    "undelete_link": "undelete",
    "confirm_undelete": "Do you want to undelete this note and its sub-notes?"
  },
  "revisions": {
    "note_revisions": "Note Revisions",
    "delete_all_revisions": "Delete all revisions of this note",
    "delete_all_button": "Delete all revisions",
    "help_title": "Help on Note Revisions",
    "close": "Close",
    "revision_last_edited": "This revision was last edited on {{date}}",
    "confirm_delete_all": "Do you want to delete all revisions of this note?",
    "no_revisions": "No revisions for this note yet...",
    "restore_button": "Restore this revision",
    "confirm_restore": "Do you want to restore this revision? This will overwrite the current title and content of the note with this revision.",
    "delete_button": "Delete this revision",
    "confirm_delete": "Do you want to delete this revision?",
    "revisions_deleted": "Note revisions have been deleted.",
    "revision_restored": "Note revision has been restored.",
    "revision_deleted": "Note revision has been deleted.",
    "snapshot_interval": "Note Revision Snapshot Interval: {{seconds}}s.",
    "maximum_revisions": "Note Revision Snapshot Limit: {{number}}.",
    "settings": "Note Revision Settings",
    "download_button": "Download",
    "mime": "MIME: ",
    "file_size": "File size:",
    "preview": "Preview:",
    "preview_not_available": "Preview isn't available for this note type."
  },
  "sort_child_notes": {
    "sort_children_by": "Sort children by...",
    "close": "Close",
    "sorting_criteria": "Sorting criteria",
    "title": "title",
    "date_created": "date created",
    "date_modified": "date modified",
    "sorting_direction": "Sorting direction",
    "ascending": "ascending",
    "descending": "descending",
    "folders": "Folders",
    "sort_folders_at_top": "sort folders at the top",
    "natural_sort": "Natural Sort",
    "sort_with_respect_to_different_character_sorting": "sort with respect to different character sorting and collation rules in different languages or regions.",
    "natural_sort_language": "Natural sort language",
    "the_language_code_for_natural_sort": "The language code for natural sort, e.g. \"zh-CN\" for Chinese.",
    "sort": "Sort <kbd>enter</kbd>"
  },
  "upload_attachments": {
    "upload_attachments_to_note": "Upload attachments to note",
    "close": "Close",
    "choose_files": "Choose files",
    "files_will_be_uploaded": "Files will be uploaded as attachments into",
    "options": "Options",
    "shrink_images": "Shrink images",
    "upload": "Upload",
    "tooltip": "If you check this option, Trilium will attempt to shrink the uploaded images by scaling and optimization which may affect the perceived image quality. If unchecked, images will be uploaded without changes."
  },
  "attribute_detail": {
    "attr_detail_title": "Attribute Detail Title",
    "close_button_title": "Cancel changes and close",
    "attr_is_owned_by": "Attribute is owned by",
    "attr_name_title": "Attribute name can be composed of alphanumeric characters, colon and underscore only",
    "name": "Name",
    "value": "Value",
    "target_note_title": "Relation is a named connection between source note and target note.",
    "target_note": "Target note",
    "promoted_title": "Promoted attribute is displayed prominently on the note.",
    "promoted": "Promoted",
    "promoted_alias_title": "The name to be displayed in the promoted attributes UI.",
    "promoted_alias": "Alias",
    "multiplicity_title": "Multiplicity defines how many attributes of the same name can be created - at max 1 or more than 1.",
    "multiplicity": "Multiplicity",
    "single_value": "Single value",
    "multi_value": "Multi value",
    "label_type_title": "Type of the label will help Trilium to choose suitable interface to enter the label value.",
    "label_type": "Type",
    "text": "Text",
    "number": "Number",
    "boolean": "Boolean",
    "date": "Date",
    "date_time": "Date & Time",
    "time": "Time",
    "url": "URL",
    "precision_title": "What number of digits after floating point should be available in the value setting interface.",
    "precision": "Precision",
    "digits": "digits",
    "inverse_relation_title": "Optional setting to define to which relation is this one opposite. Example: Father - Son are inverse relations to each other.",
    "inverse_relation": "Inverse relation",
    "inheritable_title": "Inheritable attribute will be inherited to all descendants under this tree.",
    "inheritable": "Inheritable",
    "save_and_close": "Save & close <kbd>Ctrl+Enter</kbd>",
    "delete": "Delete",
    "related_notes_title": "Other notes with this label",
    "more_notes": "More notes",
    "label": "Label detail",
    "label_definition": "Label definition detail",
    "relation": "Relation detail",
    "relation_definition": "Relation definition detail",
    "disable_versioning": "disables auto-versioning. Useful for e.g. large, but unimportant notes - e.g. large JS libraries used for scripting",
    "calendar_root": "marks note which should be used as root for day notes. Only one should be marked as such.",
    "archived": "notes with this label won't be visible by default in search results (also in Jump To, Add Link dialogs etc).",
    "exclude_from_export": "notes (with their sub-tree) won't be included in any note export",
    "run": "defines on which events script should run. Possible values are:\n<ul>\n<li>frontendStartup - when Trilium frontend starts up (or is refreshed), but not on mobile.</li>\n<li>mobileStartup - when Trilium frontend starts up (or is refreshed), on mobile.</li>\n<li>backendStartup - when Trilium backend starts up</li>\n<li>hourly - run once an hour. You can use additional label <code>runAtHour</code> to specify at which hour.</li>\n<li>daily - run once a day</li>\n</ul>",
    "run_on_instance": "Define which trilium instance should run this on. Default to all instances.",
    "run_at_hour": "On which hour should this run. Should be used together with <code>#run=hourly</code>. Can be defined multiple times for more runs during the day.",
    "disable_inclusion": "scripts with this label won't be included into parent script execution.",
    "sorted": "keeps child notes sorted by title alphabetically",
    "sort_direction": "ASC (the default) or DESC",
    "sort_folders_first": "Folders (notes with children) should be sorted on top",
    "top": "keep given note on top in its parent (applies only on sorted parents)",
    "hide_promoted_attributes": "Hide promoted attributes on this note",
    "read_only": "editor is in read only mode. Works only for text and code notes.",
    "auto_read_only_disabled": "text/code notes can be set automatically into read mode when they are too large. You can disable this behavior on per-note basis by adding this label to the note",
    "app_css": "marks CSS notes which are loaded into the Trilium application and can thus be used to modify Trilium's looks.",
    "app_theme": "marks CSS notes which are full Trilium themes and are thus available in Trilium options.",
    "app_theme_base": "set to \"next\", \"next-light\", or \"next-dark\" to use the corresponding TriliumNext theme (auto, light or dark) as the base for a custom theme, instead of the legacy one.",
    "css_class": "value of this label is then added as CSS class to the node representing given note in the tree. This can be useful for advanced theming. Can be used in template notes.",
    "icon_class": "value of this label is added as a CSS class to the icon on the tree which can help visually distinguish the notes in the tree. Example might be bx bx-home - icons are taken from boxicons. Can be used in template notes.",
    "page_size": "number of items per page in note listing",
    "custom_request_handler": "see <a href=\"javascript:\" data-help-page=\"custom-request-handler.html\">Custom request handler</a>",
    "custom_resource_provider": "see <a href=\"javascript:\" data-help-page=\"custom-request-handler.html\">Custom request handler</a>",
    "widget": "marks this note as a custom widget which will be added to the Trilium component tree",
    "workspace": "marks this note as a workspace which allows easy hoisting",
    "workspace_icon_class": "defines box icon CSS class which will be used in tab when hoisted to this note",
    "workspace_tab_background_color": "CSS color used in the note tab when hoisted to this note",
    "workspace_calendar_root": "Defines per-workspace calendar root",
    "workspace_template": "This note will appear in the selection of available template when creating new note, but only when hoisted into a workspace containing this template",
    "search_home": "new search notes will be created as children of this note",
    "workspace_search_home": "new search notes will be created as children of this note when hoisted to some ancestor of this workspace note",
    "inbox": "default inbox location for new notes - when you create a note using \"new note\" button in the sidebar, notes will be created as child notes in the note marked as with <code>#inbox</code> label.",
    "workspace_inbox": "default inbox location for new notes when hoisted to some ancestor of this workspace note",
    "sql_console_home": "default location of SQL console notes",
    "bookmark_folder": "note with this label will appear in bookmarks as folder (allowing access to its children)",
    "share_hidden_from_tree": "this note is hidden from left navigation tree, but still accessible with its URL",
    "share_external_link": "note will act as a link to an external website in the share tree",
    "share_alias": "define an alias using which the note will be available under https://your_trilium_host/share/[your_alias]",
    "share_omit_default_css": "default share page CSS will be omitted. Use when you make extensive styling changes.",
    "share_root": "marks note which is served on /share root.",
    "share_description": "define text to be added to the HTML meta tag for description",
    "share_raw": "note will be served in its raw format, without HTML wrapper",
    "share_disallow_robot_indexing": "will forbid robot indexing of this note via <code>X-Robots-Tag: noindex</code> header",
    "share_credentials": "require credentials to access this shared note. Value is expected to be in format 'username:password'. Don't forget to make this inheritable to apply to child-notes/images.",
    "share_index": "note with this label will list all roots of shared notes",
    "display_relations": "comma delimited names of relations which should be displayed. All other ones will be hidden.",
    "hide_relations": "comma delimited names of relations which should be hidden. All other ones will be displayed.",
    "title_template": "default title of notes created as children of this note. The value is evaluated as JavaScript string \n                        and thus can be enriched with dynamic content via the injected <code>now</code> and <code>parentNote</code> variables. Examples:\n                        \n                        <ul>\n                            <li><code>${parentNote.getLabelValue('authorName')}'s literary works</code></li>\n                            <li><code>Log for ${now.format('YYYY-MM-DD HH:mm:ss')}</code></li>\n                        </ul>\n                        \n                        See <a href=\"https://triliumnext.github.io/Docs/Wiki/default-note-title.html\">wiki with details</a>, API docs for <a href=\"https://zadam.github.io/trilium/backend_api/Note.html\">parentNote</a> and <a href=\"https://day.js.org/docs/en/display/format\">now</a> for details.",
    "template": "This note will appear in the selection of available template when creating new note",
    "toc": "<code>#toc</code> or <code>#toc=show</code> will force the Table of Contents to be shown, <code>#toc=hide</code> will force hiding it. If the label doesn't exist, the global setting is observed",
    "color": "defines color of the note in note tree, links etc. Use any valid CSS color value like 'red' or #a13d5f",
    "keyboard_shortcut": "Defines a keyboard shortcut which will immediately jump to this note. Example: 'ctrl+alt+e'. Requires frontend reload for the change to take effect.",
    "keep_current_hoisting": "Opening this link won't change hoisting even if the note is not displayable in the current hoisted subtree.",
    "execute_button": "Title of the button which will execute the current code note",
    "execute_description": "Longer description of the current code note displayed together with the execute button",
    "exclude_from_note_map": "Notes with this label will be hidden from the Note Map",
    "new_notes_on_top": "New notes will be created at the top of the parent note, not on the bottom.",
    "hide_highlight_widget": "Hide Highlight List widget",
    "run_on_note_creation": "executes when note is created on backend. Use this relation if you want to run the script for all notes created under a specific subtree. In that case, create it on the subtree root note and make it inheritable. A new note created within the subtree (any depth) will trigger the script.",
    "run_on_child_note_creation": "executes when new note is created under the note where this relation is defined",
    "run_on_note_title_change": "executes when note title is changed (includes note creation as well)",
    "run_on_note_content_change": "executes when note content is changed (includes note creation as well).",
    "run_on_note_change": "executes when note is changed (includes note creation as well). Does not include content changes",
    "run_on_note_deletion": "executes when note is being deleted",
    "run_on_branch_creation": "executes when a branch is created. Branch is a link between parent note and child note and is created e.g. when cloning or moving note.",
    "run_on_branch_change": "executes when a branch is updated.",
    "run_on_branch_deletion": "executes when a branch is deleted. Branch is a link between parent note and child note and is deleted e.g. when moving note (old branch/link is deleted).",
    "run_on_attribute_creation": "executes when new attribute is created for the note which defines this relation",
    "run_on_attribute_change": " executes when the attribute is changed of a note which defines this relation. This is triggered also when the attribute is deleted",
    "relation_template": "note's attributes will be inherited even without a parent-child relationship, note's content and subtree will be added to instance notes if empty. See documentation for details.",
    "inherit": "note's attributes will be inherited even without a parent-child relationship. See template relation for a similar concept. See attribute inheritance in the documentation.",
    "render_note": "notes of type \"render HTML note\" will be rendered using a code note (HTML or script) and it is necessary to point using this relation to which note should be rendered",
    "widget_relation": "target of this relation will be executed and rendered as a widget in the sidebar",
    "share_css": "CSS note which will be injected into the share page. CSS note must be in the shared sub-tree as well. Consider using 'share_hidden_from_tree' and 'share_omit_default_css' as well.",
    "share_js": "JavaScript note which will be injected into the share page. JS note must be in the shared sub-tree as well. Consider using 'share_hidden_from_tree'.",
    "share_template": "Embedded JavaScript note that will be used as the template for displaying the shared note. Falls back to the default template. Consider using 'share_hidden_from_tree'.",
    "share_favicon": "Favicon note to be set in the shared page. Typically you want to set it to share root and make it inheritable. Favicon note must be in the shared sub-tree as well. Consider using 'share_hidden_from_tree'.",
    "is_owned_by_note": "is owned by note",
    "other_notes_with_name": "Other notes with {{attributeType}} name \"{{attributeName}}\"",
    "and_more": "... and {{count}} more.",
    "print_landscape": "When exporting to PDF, changes the orientation of the page to landscape instead of portrait.",
    "print_page_size": "When exporting to PDF, changes the size of the page. Supported values: <code>A0</code>, <code>A1</code>, <code>A2</code>, <code>A3</code>, <code>A4</code>, <code>A5</code>, <code>A6</code>, <code>Legal</code>, <code>Letter</code>, <code>Tabloid</code>, <code>Ledger</code>."
  },
  "attribute_editor": {
    "help_text_body1": "To add label, just type e.g. <code>#rock</code> or if you want to add also value then e.g. <code>#year = 2020</code>",
    "help_text_body2": "For relation, type <code>~author = @</code> which should bring up an autocomplete where you can look up the desired note.",
    "help_text_body3": "Alternatively you can add label and relation using the <code>+</code> button on the right side.",
    "save_attributes": "Save attributes <enter>",
    "add_a_new_attribute": "Add a new attribute",
    "add_new_label": "Add new label <kbd data-command=\"addNewLabel\"></kbd>",
    "add_new_relation": "Add new relation <kbd data-command=\"addNewRelation\"></kbd>",
    "add_new_label_definition": "Add new label definition",
    "add_new_relation_definition": "Add new relation definition",
    "placeholder": "Type the labels and relations here"
  },
  "abstract_bulk_action": {
    "remove_this_search_action": "Remove this search action"
  },
  "execute_script": {
    "execute_script": "Execute script",
    "help_text": "You can execute simple scripts on the matched notes.",
    "example_1": "For example to append a string to a note's title, use this small script:",
    "example_2": "More complex example would be deleting all matched note's attributes:"
  },
  "add_label": {
    "add_label": "Add label",
    "label_name_placeholder": "label name",
    "label_name_title": "Alphanumeric characters, underscore and colon are allowed characters.",
    "to_value": "to value",
    "new_value_placeholder": "new value",
    "help_text": "On all matched notes:",
    "help_text_item1": "create given label if note doesn't have one yet",
    "help_text_item2": "or change value of the existing label",
    "help_text_note": "You can also call this method without value, in such case label will be assigned to the note without value."
  },
  "delete_label": {
    "delete_label": "Delete label",
    "label_name_placeholder": "label name",
    "label_name_title": "Alphanumeric characters, underscore and colon are allowed characters."
  },
  "rename_label": {
    "rename_label": "Rename label",
    "rename_label_from": "Rename label from",
    "old_name_placeholder": "old name",
    "to": "To",
    "new_name_placeholder": "new name",
    "name_title": "Alphanumeric characters, underscore and colon are allowed characters."
  },
  "update_label_value": {
    "update_label_value": "Update label value",
    "label_name_placeholder": "label name",
    "label_name_title": "Alphanumeric characters, underscore and colon are allowed characters.",
    "to_value": "to value",
    "new_value_placeholder": "new value",
    "help_text": "On all matched notes, change value of the existing label.",
    "help_text_note": "You can also call this method without value, in such case label will be assigned to the note without value."
  },
  "delete_note": {
    "delete_note": "Delete note",
    "delete_matched_notes": "Delete matched notes",
    "delete_matched_notes_description": "This will delete matched notes.",
    "undelete_notes_instruction": "After the deletion, it's possible to undelete them from Recent Changes dialog.",
    "erase_notes_instruction": "To erase notes permanently, you can go after the deletion to the Option -> Other and click the \"Erase deleted notes now\" button."
  },
  "delete_revisions": {
    "delete_note_revisions": "Delete note revisions",
    "all_past_note_revisions": "All past note revisions of matched notes will be deleted. Note itself will be fully preserved. In other terms, note's history will be removed."
  },
  "move_note": {
    "move_note": "Move note",
    "to": "to",
    "target_parent_note": "target parent note",
    "on_all_matched_notes": "On all matched notes",
    "move_note_new_parent": "move note to the new parent if note has only one parent (i.e. the old branch is removed and new branch into the new parent is created)",
    "clone_note_new_parent": "clone note to the new parent if note has multiple clones/branches (it's not clear which branch should be removed)",
    "nothing_will_happen": "nothing will happen if note cannot be moved to the target note (i.e. this would create a tree cycle)"
  },
  "rename_note": {
    "rename_note": "Rename note",
    "rename_note_title_to": "Rename note title to",
    "new_note_title": "new note title",
    "click_help_icon": "Click help icon on the right to see all the options",
    "evaluated_as_js_string": "The given value is evaluated as JavaScript string and thus can be enriched with dynamic content via the injected <code>note</code> variable (note being renamed). Examples:",
    "example_note": "<code>Note</code> - all matched notes are renamed to 'Note'",
    "example_new_title": "<code>NEW: ${note.title}</code> - matched notes titles are prefixed with 'NEW: '",
    "example_date_prefix": "<code>${note.dateCreatedObj.format('MM-DD:')}: ${note.title}</code> - matched notes are prefixed with note's creation month-date",
    "api_docs": "See API docs for <a href='https://zadam.github.io/trilium/backend_api/Note.html'>note</a> and its <a href='https://day.js.org/docs/en/display/format'>dateCreatedObj / utcDateCreatedObj properties</a> for details."
  },
  "add_relation": {
    "add_relation": "Add relation",
    "relation_name": "relation name",
    "allowed_characters": "Alphanumeric characters, underscore and colon are allowed characters.",
    "to": "to",
    "target_note": "target note",
    "create_relation_on_all_matched_notes": "On all matched notes create given relation."
  },
  "delete_relation": {
    "delete_relation": "Delete relation",
    "relation_name": "relation name",
    "allowed_characters": "Alphanumeric characters, underscore and colon are allowed characters."
  },
  "rename_relation": {
    "rename_relation": "Rename relation",
    "rename_relation_from": "Rename relation from",
    "old_name": "old name",
    "to": "To",
    "new_name": "new name",
    "allowed_characters": "Alphanumeric characters, underscore and colon are allowed characters."
  },
  "update_relation_target": {
    "update_relation": "Update relation",
    "relation_name": "relation name",
    "allowed_characters": "Alphanumeric characters, underscore and colon are allowed characters.",
    "to": "to",
    "target_note": "target note",
    "on_all_matched_notes": "On all matched notes",
    "create_given_relation": "create given relation if note doesn't have one yet",
    "change_target_note": "or change target note of the existing relation",
    "update_relation_target": "Update relation target"
  },
  "attachments_actions": {
    "open_externally": "Open externally",
    "open_externally_title": "File will be open in an external application and watched for changes. You'll then be able to upload the modified version back to Trilium.",
    "open_custom": "Open custom",
    "open_custom_title": "File will be open in an external application and watched for changes. You'll then be able to upload the modified version back to Trilium.",
    "download": "Download",
    "rename_attachment": "Rename attachment",
    "upload_new_revision": "Upload new revision",
    "copy_link_to_clipboard": "Copy link to clipboard",
    "convert_attachment_into_note": "Convert attachment into note",
    "delete_attachment": "Delete attachment",
    "upload_success": "New attachment revision has been uploaded.",
    "upload_failed": "Upload of a new attachment revision failed.",
    "open_externally_detail_page": "Opening attachment externally is available only from the detail page, please first click on the attachment detail first and repeat the action.",
    "open_custom_client_only": "Custom opening of attachments can only be done from the desktop client.",
    "delete_confirm": "Are you sure you want to delete attachment '{{title}}'?",
    "delete_success": "Attachment '{{title}}' has been deleted.",
    "convert_confirm": "Are you sure you want to convert attachment '{{title}}' into a separate note?",
    "convert_success": "Attachment '{{title}}' has been converted to note.",
    "enter_new_name": "Please enter new attachment's name"
  },
  "calendar": {
    "mon": "Mon",
    "tue": "Tue",
    "wed": "Wed",
    "thu": "Thu",
    "fri": "Fri",
    "sat": "Sat",
    "sun": "Sun",
    "cannot_find_day_note": "Cannot find day note",
    "january": "January",
    "febuary": "February",
    "march": "March",
    "april": "April",
    "may": "May",
    "june": "June",
    "july": "July",
    "august": "August",
    "september": "September",
    "october": "October",
    "november": "November",
    "december": "December"
  },
  "close_pane_button": {
    "close_this_pane": "Close this pane"
  },
  "create_pane_button": {
    "create_new_split": "Create new split"
  },
  "edit_button": {
    "edit_this_note": "Edit this note"
  },
  "show_toc_widget_button": {
    "show_toc": "Show Table of Contents"
  },
  "show_highlights_list_widget_button": {
    "show_highlights_list": "Show Highlights List"
  },
  "global_menu": {
    "menu": "Menu",
    "options": "Options",
    "open_new_window": "Open New Window",
    "switch_to_mobile_version": "Switch to Mobile Version",
    "switch_to_desktop_version": "Switch to Desktop Version",
    "zoom": "Zoom",
    "toggle_fullscreen": "Toggle Fullscreen",
    "zoom_out": "Zoom Out",
    "reset_zoom_level": "Reset Zoom Level",
    "zoom_in": "Zoom In",
    "configure_launchbar": "Configure Launchbar",
    "show_shared_notes_subtree": "Show Shared Notes Subtree",
    "advanced": "Advanced",
    "open_dev_tools": "Open Dev Tools",
    "open_sql_console": "Open SQL Console",
    "open_sql_console_history": "Open SQL Console History",
    "open_search_history": "Open Search History",
    "show_backend_log": "Show Backend Log",
    "reload_hint": "Reload can help with some visual glitches without restarting the whole app.",
    "reload_frontend": "Reload Frontend",
    "show_hidden_subtree": "Show Hidden Subtree",
    "show_help": "Show Help",
    "about": "About TriliumNext Notes",
    "logout": "Logout",
    "show-cheatsheet": "Show Cheatsheet",
    "toggle-zen-mode": "Zen Mode"
  },
  "zen_mode": {
    "button_exit": "Exit Zen Mode"
  },
  "sync_status": {
    "unknown": "<p>Sync status will be known once the next sync attempt starts.</p><p>Click to trigger sync now.</p>",
    "connected_with_changes": "<p>Connected to the sync server. <br>There are some outstanding changes yet to be synced.</p><p>Click to trigger sync.</p>",
    "connected_no_changes": "<p>Connected to the sync server.<br>All changes have been already synced.</p><p>Click to trigger sync.</p>",
    "disconnected_with_changes": "<p>Establishing the connection to the sync server was unsuccessful.<br>There are some outstanding changes yet to be synced.</p><p>Click to trigger sync.</p>",
    "disconnected_no_changes": "<p>Establishing the connection to the sync server was unsuccessful.<br>All known changes have been synced.</p><p>Click to trigger sync.</p>",
    "in_progress": "Sync with the server is in progress."
  },
  "left_pane_toggle": {
    "show_panel": "Show panel",
    "hide_panel": "Hide panel"
  },
  "move_pane_button": {
    "move_left": "Move left",
    "move_right": "Move right"
  },
  "note_actions": {
    "convert_into_attachment": "Convert into attachment",
    "re_render_note": "Re-render note",
    "search_in_note": "Search in note",
    "note_source": "Note source",
    "note_attachments": "Note attachments",
    "open_note_externally": "Open note externally",
    "open_note_externally_title": "File will be open in an external application and watched for changes. You'll then be able to upload the modified version back to Trilium.",
    "open_note_custom": "Open note custom",
    "import_files": "Import files",
    "export_note": "Export note",
    "delete_note": "Delete note",
    "print_note": "Print note",
    "save_revision": "Save revision",
    "convert_into_attachment_failed": "Converting note '{{title}}' failed.",
    "convert_into_attachment_successful": "Note '{{title}}' has been converted to attachment.",
    "convert_into_attachment_prompt": "Are you sure you want to convert note '{{title}}' into an attachment of the parent note?",
    "print_pdf": "Export as PDF..."
  },
  "onclick_button": {
    "no_click_handler": "Button widget '{{componentId}}' has no defined click handler"
  },
  "protected_session_status": {
    "active": "Protected session is active. Click to leave protected session.",
    "inactive": "Click to enter protected session"
  },
  "revisions_button": {
    "note_revisions": "Note Revisions"
  },
  "update_available": {
    "update_available": "Update available"
  },
  "note_launcher": {
    "this_launcher_doesnt_define_target_note": "This launcher doesn't define target note."
  },
  "code_buttons": {
    "execute_button_title": "Execute script",
    "trilium_api_docs_button_title": "Open Trilium API docs",
    "save_to_note_button_title": "Save to note",
    "opening_api_docs_message": "Opening API docs...",
    "sql_console_saved_message": "SQL Console note has been saved into {{note_path}}"
  },
  "copy_image_reference_button": {
    "button_title": "Copy image reference to the clipboard, can be pasted into a text note."
  },
  "hide_floating_buttons_button": {
    "button_title": "Hide buttons"
  },
  "show_floating_buttons_button": {
    "button_title": "Show buttons"
  },
  "svg_export_button": {
    "button_title": "Export diagram as SVG"
  },
  "relation_map_buttons": {
    "create_child_note_title": "Create new child note and add it into this relation map",
    "reset_pan_zoom_title": "Reset pan & zoom to initial coordinates and magnification",
    "zoom_in_title": "Zoom In",
    "zoom_out_title": "Zoom Out"
  },
  "zpetne_odkazy": {
    "backlink": "{{count}} Backlink",
    "backlinks": "{{count}} Backlinks",
    "relation": "relation"
  },
  "mobile_detail_menu": {
    "insert_child_note": "Insert child note",
    "delete_this_note": "Delete this note",
    "error_cannot_get_branch_id": "Cannot get branchId for notePath '{{notePath}}'",
    "error_unrecognized_command": "Unrecognized command {{command}}"
  },
  "note_icon": {
    "change_note_icon": "Change note icon",
    "category": "Category:",
    "search": "Search:",
    "reset-default": "Reset to default icon"
  },
  "basic_properties": {
    "note_type": "Note type",
    "editable": "Editable",
    "basic_properties": "Basic Properties",
    "language": "Language"
  },
  "book_properties": {
    "view_type": "View type",
    "grid": "Grid",
    "list": "List",
    "collapse_all_notes": "Collapse all notes",
    "expand_all_children": "Expand all children",
    "collapse": "Collapse",
    "expand": "Expand",
    "book_properties": "Book Properties",
    "invalid_view_type": "Invalid view type '{{type}}'",
    "calendar": "Calendar"
  },
  "edited_notes": {
    "no_edited_notes_found": "No edited notes on this day yet...",
    "title": "Edited Notes",
    "deleted": "(deleted)"
  },
  "file_properties": {
    "note_id": "Note ID",
    "original_file_name": "Original file name",
    "file_type": "File type",
    "file_size": "File size",
    "download": "Download",
    "open": "Open",
    "upload_new_revision": "Upload new revision",
    "upload_success": "New file revision has been uploaded.",
    "upload_failed": "Upload of a new file revision failed.",
    "title": "File"
  },
  "image_properties": {
    "original_file_name": "Original file name",
    "file_type": "File type",
    "file_size": "File size",
    "download": "Download",
    "open": "Open",
    "copy_reference_to_clipboard": "Copy reference to clipboard",
    "upload_new_revision": "Upload new revision",
    "upload_success": "New image revision has been uploaded.",
    "upload_failed": "Upload of a new image revision failed: {{message}}",
    "title": "Image"
  },
  "inherited_attribute_list": {
    "title": "Inherited Attributes",
    "no_inherited_attributes": "No inherited attributes."
  },
  "note_info_widget": {
    "note_id": "Note ID",
    "created": "Created",
    "modified": "Modified",
    "type": "Type",
    "note_size": "Note size",
    "note_size_info": "Note size provides rough estimate of storage requirements for this note. It takes into account note's content and content of its note revisions.",
    "calculate": "calculate",
    "subtree_size": "(subtree size: {{size}} in {{count}} notes)",
    "title": "Note Info"
  },
  "note_map": {
    "open_full": "Expand to full",
    "collapse": "Collapse to normal size",
    "title": "Note Map",
    "fix-nodes": "Fix nodes",
    "link-distance": "Link distance"
  },
  "note_paths": {
    "title": "Note Paths",
    "clone_button": "Clone note to new location...",
    "intro_placed": "This note is placed into the following paths:",
    "intro_not_placed": "This note is not yet placed into the note tree.",
    "outside_hoisted": "This path is outside of hoisted note and you would have to unhoist.",
    "archived": "Archived",
    "search": "Search"
  },
  "note_properties": {
    "this_note_was_originally_taken_from": "This note was originally taken from:",
    "info": "Info"
  },
  "owned_attribute_list": {
    "owned_attributes": "Owned Attributes"
  },
  "promoted_attributes": {
    "promoted_attributes": "Promoted Attributes",
    "unset-field-placeholder": "not set",
    "url_placeholder": "http://website...",
    "open_external_link": "Open external link",
    "unknown_label_type": "Unknown label type '{{type}}'",
    "unknown_attribute_type": "Unknown attribute type '{{type}}'",
    "add_new_attribute": "Add new attribute",
    "remove_this_attribute": "Remove this attribute"
  },
  "script_executor": {
    "query": "Query",
    "script": "Script",
    "execute_query": "Execute Query",
    "execute_script": "Execute Script"
  },
  "search_definition": {
    "add_search_option": "Add search option:",
    "search_string": "search string",
    "search_script": "search script",
    "ancestor": "ancestor",
    "fast_search": "fast search",
    "fast_search_description": "Fast search option disables full text search of note contents which might speed up searching in large databases.",
    "include_archived": "include archived",
    "include_archived_notes_description": "Archived notes are by default excluded from search results, with this option they will be included.",
    "order_by": "order by",
    "limit": "limit",
    "limit_description": "Limit number of results",
    "debug": "debug",
    "debug_description": "Debug will print extra debugging information into the console to aid in debugging complex queries",
    "action": "action",
    "search_button": "Search <kbd>enter</kbd>",
    "search_execute": "Search & Execute actions",
    "save_to_note": "Save to note",
    "search_parameters": "Search Parameters",
    "unknown_search_option": "Unknown search option {{searchOptionName}}",
    "search_note_saved": "Search note has been saved into {{- notePathTitle}}",
    "actions_executed": "Actions have been executed."
  },
  "similar_notes": {
    "title": "Similar Notes",
    "no_similar_notes_found": "No similar notes found."
  },
  "abstract_search_option": {
    "remove_this_search_option": "Remove this search option",
    "failed_rendering": "Failed rendering search option: {{dto}} with error: {{error}} {{stack}}"
  },
  "ancestor": {
    "label": "Ancestor",
    "placeholder": "search for note by its name",
    "depth_label": "depth",
    "depth_doesnt_matter": "doesn't matter",
    "depth_eq": "is exactly {{count}}",
    "direct_children": "direct children",
    "depth_gt": "is greater than {{count}}",
    "depth_lt": "is less than {{count}}"
  },
  "debug": {
    "debug": "Debug",
    "debug_info": "Debug will print extra debugging information into the console to aid in debugging complex queries.",
    "access_info": "To access the debug information, execute query and click on \"Show backend log\" in top left corner."
  },
  "fast_search": {
    "fast_search": "Fast search",
    "description": "Fast search option disables full text search of note contents which might speed up searching in large databases."
  },
  "include_archived_notes": {
    "include_archived_notes": "Include archived notes"
  },
  "limit": {
    "limit": "Limit",
    "take_first_x_results": "Take only first X specified results."
  },
  "order_by": {
    "order_by": "Order by",
    "relevancy": "Relevancy (default)",
    "title": "Title",
    "date_created": "Date created",
    "date_modified": "Date of last modification",
    "content_size": "Note content size",
    "content_and_attachments_size": "Note content size including attachments",
    "content_and_attachments_and_revisions_size": "Note content size including attachments and revisions",
    "revision_count": "Number of revisions",
    "children_count": "Number of children notes",
    "parent_count": "Number of clones",
    "owned_label_count": "Number of labels",
    "owned_relation_count": "Number of relations",
    "target_relation_count": "Number of relations targeting the note",
    "random": "Random order",
    "asc": "Ascending (default)",
    "desc": "Descending"
  },
  "search_script": {
    "title": "Search script:",
    "placeholder": "search for note by its name",
    "description1": "Search script allows to define search results by running a script. This provides maximal flexibility when standard search doesn't suffice.",
    "description2": "Search script must be of type \"code\" and subtype \"JavaScript backend\". The script needs to return an array of noteIds or notes.",
    "example_title": "See this example:",
    "example_code": "// 1. prefiltering using standard search\nconst candidateNotes = api.searchForNotes(\"#journal\"); \n\n// 2. applying custom search criteria\nconst matchedNotes = candidateNotes\n    .filter(note => note.title.match(/[0-9]{1,2}\\. ?[0-9]{1,2}\\. ?[0-9]{4}/));\n\nreturn matchedNotes;",
    "note": "Note that search script and search string can't be combined with each other."
  },
  "search_string": {
    "title_column": "Search string:",
    "placeholder": "fulltext keywords, #tag = value...",
    "search_syntax": "Search syntax",
    "also_see": "also see",
    "complete_help": "complete help on search syntax",
    "full_text_search": "Just enter any text for full text search",
    "label_abc": "returns notes with label abc",
    "label_year": "matches notes with label year having value 2019",
    "label_rock_pop": "matches notes which have both rock and pop labels",
    "label_rock_or_pop": "only one of the labels must be present",
    "label_year_comparison": "numerical comparison (also >, >=, <).",
    "label_date_created": "notes created in the last month",
    "error": "Search error: {{error}}",
    "search_prefix": "Search:"
  },
  "attachment_detail": {
    "open_help_page": "Open help page on attachments",
    "owning_note": "Owning note: ",
    "you_can_also_open": ", you can also open the ",
    "list_of_all_attachments": "List of all attachments",
    "attachment_deleted": "This attachment has been deleted."
  },
  "attachment_list": {
    "open_help_page": "Open help page on attachments",
    "owning_note": "Owning note: ",
    "upload_attachments": "Upload attachments",
    "no_attachments": "This note has no attachments."
  },
  "book": {
    "no_children_help": "This note of type Book doesn't have any child notes so there's nothing to display. See <a href=\"https://triliumnext.github.io/Docs/Wiki/book-note.html\">wiki</a> for details."
  },
  "editable_code": {
    "placeholder": "Type the content of your code note here..."
  },
  "editable_text": {
    "placeholder": "Type the content of your note here..."
  },
  "empty": {
    "open_note_instruction": "Open a note by typing the note's title into the input below or choose a note in the tree.",
    "search_placeholder": "search for a note by its name",
    "enter_workspace": "Enter workspace {{title}}"
  },
  "file": {
    "file_preview_not_available": "File preview is not available for this file format.",
    "too_big": "The preview only shows the first {{maxNumChars}} characters of the file for performance reasons. Download the file and open it externally to be able to see the entire content."
  },
  "protected_session": {
    "enter_password_instruction": "Showing protected note requires entering your password:",
    "start_session_button": "Start protected session <kbd>enter</kbd>",
    "started": "Protected session has been started.",
    "wrong_password": "Wrong password.",
    "protecting-finished-successfully": "Protecting finished successfully.",
    "unprotecting-finished-successfully": "Unprotecting finished successfully.",
    "protecting-in-progress": "Protecting in progress: {{count}}",
    "unprotecting-in-progress-count": "Unprotecting in progress: {{count}}",
    "protecting-title": "Protecting status",
    "unprotecting-title": "Unprotecting status"
  },
  "relation_map": {
    "open_in_new_tab": "Open in new tab",
    "remove_note": "Remove note",
    "edit_title": "Edit title",
    "rename_note": "Rename note",
    "enter_new_title": "Enter new note title:",
    "remove_relation": "Remove relation",
    "confirm_remove_relation": "Are you sure you want to remove the relation?",
    "specify_new_relation_name": "Specify new relation name (allowed characters: alphanumeric, colon and underscore):",
    "connection_exists": "Connection '{{name}}' between these notes already exists.",
    "start_dragging_relations": "Start dragging relations from here and drop them on another note.",
    "note_not_found": "Note {{noteId}} not found!",
    "cannot_match_transform": "Cannot match transform: {{transform}}",
    "note_already_in_diagram": "Note \"{{title}}\" is already in the diagram.",
    "enter_title_of_new_note": "Enter title of new note",
    "default_new_note_title": "new note",
    "click_on_canvas_to_place_new_note": "Click on canvas to place new note"
  },
  "render": {
    "note_detail_render_help_1": "This help note is shown because this note of type Render HTML doesn't have required relation to function properly.",
    "note_detail_render_help_2": "Render HTML note type is used for <a class=\"external\" href=\"https://triliumnext.github.io/Docs/Wiki/scripts.html\">scripting</a>. In short, you have a HTML code note (optionally with some JavaScript) and this note will render it. To make it work, you need to define a <a class=\"external\" href=\"https://triliumnext.github.io/Docs/Wiki/attributes.html\">relation</a> called \"renderNote\" pointing to the HTML note to render."
  },
  "web_view": {
    "web_view": "Web View",
    "embed_websites": "Note of type Web View allows you to embed websites into Trilium.",
    "create_label": "To start, please create a label with a URL address you want to embed, e.g. #webViewSrc=\"https://www.google.com\""
  },
  "backend_log": {
    "refresh": "Refresh"
  },
  "consistency_checks": {
    "title": "Consistency Checks",
    "find_and_fix_button": "Find and fix consistency issues",
    "finding_and_fixing_message": "Finding and fixing consistency issues...",
    "issues_fixed_message": "Consistency issues should be fixed."
  },
  "database_anonymization": {
    "title": "Database Anonymization",
    "full_anonymization": "Full Anonymization",
    "full_anonymization_description": "This action will create a new copy of the database and anonymize it (remove all note content and leave only structure and some non-sensitive metadata) for sharing online for debugging purposes without fear of leaking your personal data.",
    "save_fully_anonymized_database": "Save fully anonymized database",
    "light_anonymization": "Light Anonymization",
    "light_anonymization_description": "This action will create a new copy of the database and do a light anonymization on it — specifically only content of all notes will be removed, but titles and attributes will remain. Additionally, custom JS frontend/backend script notes and custom widgets will remain. This provides more context to debug the issues.",
    "choose_anonymization": "You can decide yourself if you want to provide a fully or lightly anonymized database. Even fully anonymized DB is very useful, however in some cases lightly anonymized database can speed up the process of bug identification and fixing.",
    "save_lightly_anonymized_database": "Save lightly anonymized database",
    "existing_anonymized_databases": "Existing anonymized databases",
    "creating_fully_anonymized_database": "Creating fully anonymized database...",
    "creating_lightly_anonymized_database": "Creating lightly anonymized database...",
    "error_creating_anonymized_database": "Could not create anonymized database, check backend logs for details",
    "successfully_created_fully_anonymized_database": "Created fully anonymized database in {{anonymizedFilePath}}",
    "successfully_created_lightly_anonymized_database": "Created lightly anonymized database in {{anonymizedFilePath}}",
    "no_anonymized_database_yet": "No anonymized database yet."
  },
  "database_integrity_check": {
    "title": "Database Integrity Check",
    "description": "This will check that the database is not corrupted on the SQLite level. It might take some time, depending on the DB size.",
    "check_button": "Check database integrity",
    "checking_integrity": "Checking database integrity...",
    "integrity_check_succeeded": "Integrity check succeeded - no problems found.",
    "integrity_check_failed": "Integrity check failed: {{results}}"
  },
  "sync": {
    "title": "Sync",
    "force_full_sync_button": "Force full sync",
    "fill_entity_changes_button": "Fill entity changes records",
    "full_sync_triggered": "Full sync triggered",
    "filling_entity_changes": "Filling entity changes rows...",
    "sync_rows_filled_successfully": "Sync rows filled successfully",
    "finished-successfully": "Sync finished successfully.",
    "failed": "Sync failed: {{message}}"
  },
  "vacuum_database": {
    "title": "Vacuum Database",
    "description": "This will rebuild the database which will typically result in a smaller database file. No data will be actually changed.",
    "button_text": "Vacuum database",
    "vacuuming_database": "Vacuuming database...",
    "database_vacuumed": "Database has been vacuumed"
  },
  "fonts": {
    "theme_defined": "Theme defined",
    "fonts": "Fonts",
    "main_font": "Main Font",
    "font_family": "Font family",
    "size": "Size",
    "note_tree_font": "Note Tree Font",
    "note_detail_font": "Note Detail Font",
    "monospace_font": "Monospace (code) Font",
    "note_tree_and_detail_font_sizing": "Note that tree and detail font sizing is relative to the main font size setting.",
    "not_all_fonts_available": "Not all listed fonts may be available on your system.",
    "apply_font_changes": "To apply font changes, click on",
    "reload_frontend": "reload frontend",
    "generic-fonts": "Generic fonts",
    "sans-serif-system-fonts": "Sans-serif system fonts",
    "serif-system-fonts": "Serif system fonts",
    "monospace-system-fonts": "Monospace system fonts",
    "handwriting-system-fonts": "Handwriting system fonts",
    "serif": "Serif",
    "sans-serif": "Sans Serif",
    "monospace": "Monospace",
    "system-default": "System default"
  },
  "max_content_width": {
    "title": "Content Width",
    "default_description": "Trilium by default limits max content width to improve readability for maximized screens on wide screens.",
    "max_width_label": "Max content width in pixels",
    "apply_changes_description": "To apply content width changes, click on",
    "reload_button": "reload frontend",
    "reload_description": "changes from appearance options"
  },
  "native_title_bar": {
    "title": "Native Title Bar (requires app restart)",
    "enabled": "enabled",
    "disabled": "disabled"
  },
  "ribbon": {
    "widgets": "Ribbon widgets",
    "promoted_attributes_message": "Promoted Attributes ribbon tab will automatically open if promoted attributes are present on the note",
    "edited_notes_message": "Edited Notes ribbon tab will automatically open on day notes"
  },
  "theme": {
    "title": "Application Theme",
    "theme_label": "Theme",
    "override_theme_fonts_label": "Override theme fonts",
    "auto_theme": "Auto",
    "light_theme": "Light",
    "dark_theme": "Dark",
    "triliumnext": "TriliumNext Beta (Follow system color scheme)",
    "triliumnext-light": "TriliumNext Beta (Light)",
    "triliumnext-dark": "TriliumNext Beta (Dark)",
    "layout": "Layout",
    "layout-vertical-title": "Vertical",
    "layout-horizontal-title": "Horizontal",
    "layout-vertical-description": "launcher bar is on the left (default)",
    "layout-horizontal-description": "launcher bar is underneath the tab bar, the tab bar is now full width."
  },
  "zoom_factor": {
    "title": "Zoom Factor (desktop build only)",
    "description": "Zooming can be controlled with CTRL+- and CTRL+= shortcuts as well."
  },
  "code_auto_read_only_size": {
    "title": "Automatic Read-Only Size",
    "description": "Automatic read-only note size is the size after which notes will be displayed in a read-only mode (for performance reasons).",
    "label": "Automatic read-only size (code notes)"
  },
  "code_mime_types": {
    "title": "Available MIME types in the dropdown"
  },
  "vim_key_bindings": {
    "use_vim_keybindings_in_code_notes": "Vim keybindings",
    "enable_vim_keybindings": "Enable Vim keybindings in code notes (no ex mode)"
  },
  "wrap_lines": {
    "wrap_lines_in_code_notes": "Wrap lines in code notes",
    "enable_line_wrap": "Enable Line Wrap (change might need a frontend reload to take effect)"
  },
  "images": {
    "images_section_title": "Images",
    "download_images_automatically": "Download images automatically for offline use.",
    "download_images_description": "Pasted HTML can contain references to online images, Trilium will find those references and download the images so that they are available offline.",
    "enable_image_compression": "Enable image compression",
    "max_image_dimensions": "Max width / height of an image in pixels (image will be resized if it exceeds this setting).",
    "jpeg_quality_description": "JPEG quality (10 - worst quality, 100 - best quality, 50 - 85 is recommended)"
  },
  "attachment_erasure_timeout": {
    "attachment_erasure_timeout": "Attachment Erasure Timeout",
    "attachment_auto_deletion_description": "Attachments get automatically deleted (and erased) if they are not referenced by their note anymore after a defined time out.",
    "erase_attachments_after": "Erase unused attachments after:",
    "manual_erasing_description": "You can also trigger erasing manually (without considering the timeout defined above):",
    "erase_unused_attachments_now": "Erase unused attachment notes now",
    "unused_attachments_erased": "Unused attachments have been erased."
  },
  "network_connections": {
    "network_connections_title": "Network Connections",
    "check_for_updates": "Check for updates automatically"
  },
  "note_erasure_timeout": {
    "note_erasure_timeout_title": "Note Erasure Timeout",
    "note_erasure_description": "Deleted notes (and attributes, revisions...) are at first only marked as deleted and it is possible to recover them from Recent Notes dialog. After a period of time, deleted notes are \"erased\" which means their content is not recoverable anymore. This setting allows you to configure the length of the period between deleting and erasing the note.",
    "erase_notes_after": "Erase notes after:",
    "manual_erasing_description": "You can also trigger erasing manually (without considering the timeout defined above):",
    "erase_deleted_notes_now": "Erase deleted notes now",
    "deleted_notes_erased": "Deleted notes have been erased."
  },
  "revisions_snapshot_interval": {
    "note_revisions_snapshot_interval_title": "Note Revision Snapshot Interval",
    "note_revisions_snapshot_description": "The Note revision snapshot interval is the time after which a new note revision will be created for the note. See <a href=\"https://triliumnext.github.io/Docs/Wiki/note-revisions.html\" class=\"external\">wiki</a> for more info.",
    "snapshot_time_interval_label": "Note revision snapshot time interval:"
  },
  "revisions_snapshot_limit": {
    "note_revisions_snapshot_limit_title": "Note Revision Snapshot Limit",
    "note_revisions_snapshot_limit_description": "The note revision snapshot number limit refers to the maximum number of revisions that can be saved for each note. Where -1 means no limit, 0 means delete all revisions. You can set the maximum revisions for a single note through the #versioningLimit label.",
    "snapshot_number_limit_label": "Note revision snapshot number limit:",
    "erase_excess_revision_snapshots": "Erase excess revision snapshots now",
    "erase_excess_revision_snapshots_prompt": "Excess revision snapshots have been erased."
  },
  "search_engine": {
    "title": "Search Engine",
    "custom_search_engine_info": "Custom search engine requires both a name and a URL to be set. If either of these is not set, DuckDuckGo will be used as the default search engine.",
    "predefined_templates_label": "Predefined search engine templates",
    "bing": "Bing",
    "baidu": "Baidu",
    "duckduckgo": "DuckDuckGo",
    "google": "Google",
    "custom_name_label": "Custom search engine name",
    "custom_name_placeholder": "Customize search engine name",
    "custom_url_label": "Custom search engine URL should include {keyword} as a placeholder for the search term.",
    "custom_url_placeholder": "Customize search engine url",
    "save_button": "Save"
  },
  "tray": {
    "title": "System Tray",
    "enable_tray": "Enable tray (Trilium needs to be restarted for this change to take effect)"
  },
  "heading_style": {
    "title": "Heading Style",
    "plain": "Plain",
    "underline": "Underline",
    "markdown": "Markdown-style"
  },
  "highlights_list": {
    "title": "Highlights List",
    "description": "You can customize the highlights list displayed in the right panel:",
    "bold": "Bold text",
    "italic": "Italic text",
    "underline": "Underlined text",
    "color": "Colored text",
    "bg_color": "Text with background color",
    "visibility_title": "Highlights List visibility",
    "visibility_description": "You can hide the highlights widget per-note by adding a #hideHighlightWidget label.",
    "shortcut_info": "You can configure a keyboard shortcut for quickly toggling the right pane (including Highlights) in the Options -> Shortcuts (name 'toggleRightPane')."
  },
  "table_of_contents": {
    "title": "Table of Contents",
    "description": "Table of contents will appear in text notes when the note has more than a defined number of headings. You can customize this number:",
    "disable_info": "You can also use this option to effectively disable TOC by setting a very high number.",
    "shortcut_info": "You can configure a keyboard shortcut for quickly toggling the right pane (including TOC) in the Options -> Shortcuts (name 'toggleRightPane')."
  },
  "text_auto_read_only_size": {
    "title": "Automatic Read-Only Size",
    "description": "Automatic read-only note size is the size after which notes will be displayed in a read-only mode (for performance reasons).",
    "label": "Automatic read-only size (text notes)"
  },
  "i18n": {
    "title": "Localization",
    "language": "Language",
    "first-day-of-the-week": "First day of the week",
    "sunday": "Sunday",
    "monday": "Monday"
  },
  "backup": {
    "automatic_backup": "Automatic backup",
    "automatic_backup_description": "Trilium can back up the database automatically:",
    "enable_daily_backup": "Enable daily backup",
    "enable_weekly_backup": "Enable weekly backup",
    "enable_monthly_backup": "Enable monthly backup",
    "backup_recommendation": "It's recommended to keep the backup turned on, but this can make application startup slow with large databases and/or slow storage devices.",
    "backup_now": "Backup now",
    "backup_database_now": "Backup database now",
    "existing_backups": "Existing backups",
    "date-and-time": "Date & time",
    "path": "Path",
    "database_backed_up_to": "Database has been backed up to {{backupFilePath}}",
    "no_backup_yet": "no backup yet"
  },
  "etapi": {
    "title": "ETAPI",
    "description": "ETAPI is a REST API used to access Trilium instance programmatically, without UI.",
    "see_more": "See more details in the {{- link_to_wiki}} and the {{- link_to_openapi_spec}} or the {{- link_to_swagger_ui }}.",
    "wiki": "wiki",
    "openapi_spec": "ETAPI OpenAPI spec",
    "swagger_ui": "ETAPI Swagger UI",
    "create_token": "Create new ETAPI token",
    "existing_tokens": "Existing tokens",
    "no_tokens_yet": "There are no tokens yet. Click on the button above to create one.",
    "token_name": "Token name",
    "created": "Created",
    "actions": "Actions",
    "new_token_title": "New ETAPI token",
    "new_token_message": "Please enter new token's name",
    "default_token_name": "new token",
    "error_empty_name": "Token name can't be empty",
    "token_created_title": "ETAPI token created",
    "token_created_message": "Copy the created token into clipboard. Trilium stores the token hashed and this is the last time you see it.",
    "rename_token": "Rename this token",
    "delete_token": "Delete / deactivate this token",
    "rename_token_title": "Rename token",
    "rename_token_message": "Please enter new token's name",
    "delete_token_confirmation": "Are you sure you want to delete ETAPI token \"{{name}}\"?"
  },
  "options_widget": {
    "options_status": "Options status",
    "options_change_saved": "Options change have been saved."
  },
  "password": {
    "heading": "Password",
    "alert_message": "Please take care to remember your new password. Password is used for logging into the web interface and to encrypt protected notes. If you forget your password, then all your protected notes are forever lost.",
    "reset_link": "Click here to reset it.",
    "old_password": "Old password",
    "new_password": "New password",
    "new_password_confirmation": "New password confirmation",
    "change_password": "Change password",
    "protected_session_timeout": "Protected Session Timeout",
    "protected_session_timeout_description": "Protected session timeout is a time period after which the protected session is wiped from the browser's memory. This is measured from the last interaction with protected notes. See",
    "wiki": "wiki",
    "for_more_info": "for more info.",
    "protected_session_timeout_label": "Protected session timeout:",
    "reset_confirmation": "By resetting the password you will forever lose access to all your existing protected notes. Do you really want to reset the password?",
    "reset_success_message": "Password has been reset. Please set new password",
    "change_password_heading": "Change Password",
    "set_password_heading": "Set Password",
    "set_password": "Set Password",
    "password_mismatch": "New passwords are not the same.",
    "password_changed_success": "Password has been changed. Trilium will be reloaded after you press OK."
  },
  "shortcuts": {
    "keyboard_shortcuts": "Keyboard Shortcuts",
    "multiple_shortcuts": "Multiple shortcuts for the same action can be separated by comma.",
    "electron_documentation": "See <a href=\"https://www.electronjs.org/docs/latest/api/accelerator\">Electron documentation</a> for available modifiers and key codes.",
    "type_text_to_filter": "Type text to filter shortcuts...",
    "action_name": "Action name",
    "shortcuts": "Shortcuts",
    "default_shortcuts": "Default shortcuts",
    "description": "Description",
    "reload_app": "Reload app to apply changes",
    "set_all_to_default": "Set all shortcuts to the default",
    "confirm_reset": "Do you really want to reset all keyboard shortcuts to the default?"
  },
  "spellcheck": {
    "title": "Spell Check",
    "description": "These options apply only for desktop builds, browsers will use their own native spell check.",
    "enable": "Enable spellcheck",
    "language_code_label": "Language code(s)",
    "language_code_placeholder": "for example \"en-US\", \"de-AT\"",
    "multiple_languages_info": "Multiple languages can be separated by comma, e.g. \"en-US, de-DE, cs\". ",
    "available_language_codes_label": "Available language codes:",
    "restart-required": "Changes to the spell check options will take effect after application restart."
  },
  "sync_2": {
    "config_title": "Sync Configuration",
    "server_address": "Server instance address",
    "timeout": "Sync timeout (milliseconds)",
    "proxy_label": "Sync proxy server (optional)",
    "note": "Note",
    "note_description": "If you leave the proxy setting blank, the system proxy will be used (applies to desktop/electron build only).",
    "special_value_description": "Another special value is <code>noproxy</code> which forces ignoring even the system proxy and respects <code>NODE_TLS_REJECT_UNAUTHORIZED</code>.",
    "save": "Save",
    "help": "Help",
    "test_title": "Sync Test",
    "test_description": "This will test the connection and handshake to the sync server. If the sync server isn't initialized, this will set it up to sync with the local document.",
    "test_button": "Test sync",
    "handshake_failed": "Sync server handshake failed, error: {{message}}"
  },
  "api_log": {
    "close": "Close"
  },
  "attachment_detail_2": {
    "will_be_deleted_in": "This attachment will be automatically deleted in {{time}}",
    "will_be_deleted_soon": "This attachment will be automatically deleted soon",
    "deletion_reason": ", because the attachment is not linked in the note's content. To prevent deletion, add the attachment link back into the content or convert the attachment into note.",
    "role_and_size": "Role: {{role}}, Size: {{size}}",
    "link_copied": "Attachment link copied to clipboard.",
    "unrecognized_role": "Unrecognized attachment role '{{role}}'."
  },
  "bookmark_switch": {
    "bookmark": "Bookmark",
    "bookmark_this_note": "Bookmark this note to the left side panel",
    "remove_bookmark": "Remove bookmark"
  },
  "editability_select": {
    "auto": "Auto",
    "read_only": "Read-only",
    "always_editable": "Always Editable",
    "note_is_editable": "Note is editable if it's not too long.",
    "note_is_read_only": "Note is read-only, but can be edited with a button click.",
    "note_is_always_editable": "Note is always editable, regardless of its length."
  },
  "note-map": {
    "button-link-map": "Link Map",
    "button-tree-map": "Tree map"
  },
  "tree-context-menu": {
    "open-in-a-new-tab": "Open in a new tab <kbd>Ctrl+Click</kbd>",
    "open-in-a-new-split": "Open in a new split",
    "insert-note-after": "Insert note after",
    "insert-child-note": "Insert child note",
    "delete": "Delete",
    "search-in-subtree": "Search in subtree",
    "hoist-note": "Hoist note",
    "unhoist-note": "Unhoist note",
    "edit-branch-prefix": "Edit branch prefix",
    "advanced": "Advanced",
    "expand-subtree": "Expand subtree",
    "collapse-subtree": "Collapse subtree",
    "sort-by": "Sort by...",
    "recent-changes-in-subtree": "Recent changes in subtree",
    "convert-to-attachment": "Convert to attachment",
    "copy-note-path-to-clipboard": "Copy note path to clipboard",
    "protect-subtree": "Protect subtree",
    "unprotect-subtree": "Unprotect subtree",
    "copy-clone": "Copy / clone",
    "clone-to": "Clone to...",
    "cut": "Cut",
    "move-to": "Move to...",
    "paste-into": "Paste into",
    "paste-after": "Paste after",
    "duplicate-subtree": "Duplicate subtree",
    "export": "Export",
    "import-into-note": "Import into note",
    "apply-bulk-actions": "Apply bulk actions",
    "converted-to-attachments": "{{count}} notes have been converted to attachments.",
    "convert-to-attachment-confirm": "Are you sure you want to convert note selected notes into attachments of their parent notes?"
  },
  "shared_info": {
    "shared_publicly": "This note is shared publicly on",
    "shared_locally": "This note is shared locally on",
    "help_link": "For help visit <a href=\"https://triliumnext.github.io/Docs/Wiki/sharing.html\">wiki</a>."
  },
  "note_types": {
    "text": "Text",
    "code": "Code",
    "saved-search": "Saved Search",
    "relation-map": "Relation Map",
    "note-map": "Note Map",
    "render-note": "Render Note",
    "book": "Book",
    "mermaid-diagram": "Mermaid Diagram",
    "canvas": "Canvas",
    "web-view": "Web View",
    "mind-map": "Mind Map",
    "file": "File",
    "image": "Image",
    "launcher": "Launcher",
    "doc": "Doc",
    "widget": "Widget",
    "confirm-change": "It is not recommended to change note type when note content is not empty. Do you want to continue anyway?",
    "geo-map": "Geo Map",
    "beta-feature": "Beta"
  },
  "protect_note": {
    "toggle-on": "Protect the note",
    "toggle-off": "Unprotect the note",
    "toggle-on-hint": "Note is not protected, click to make it protected",
    "toggle-off-hint": "Note is protected, click to make it unprotected"
  },
  "shared_switch": {
    "shared": "Shared",
    "toggle-on-title": "Share the note",
    "toggle-off-title": "Unshare the note",
    "shared-branch": "This note exists only as a shared note, unsharing would delete it. Do you want to continue and thus delete this note?",
    "inherited": "Note cannot be unshared here because it is shared through inheritance from an ancestor."
  },
  "template_switch": {
    "template": "Template",
    "toggle-on-hint": "Make the note a template",
    "toggle-off-hint": "Remove the note as a template"
  },
  "open-help-page": "Open help page",
  "find": {
    "case_sensitive": "Case sensitive",
    "match_words": "Match words",
    "find_placeholder": "Find in text...",
    "replace_placeholder": "Replace with...",
    "replace": "Replace",
    "replace_all": "Replace all"
  },
  "highlights_list_2": {
    "title": "Highlights List",
    "options": "Options"
  },
  "mermaid": {
    "diagram_error": "The diagram could not be displayed. See <a href=\"https://mermaid-js.github.io/mermaid/#/flowchart?id=graph\">help and examples</a>."
  },
  "quick-search": {
    "placeholder": "Quick search",
    "searching": "Searching...",
    "no-results": "No results found",
    "more-results": "... and {{number}} more results.",
    "show-in-full-search": "Show in full search"
  },
  "note_tree": {
    "collapse-title": "Collapse note tree",
    "scroll-active-title": "Scroll to active note",
    "tree-settings-title": "Tree settings",
    "hide-archived-notes": "Hide archived notes",
    "automatically-collapse-notes": "Automatically collapse notes",
    "automatically-collapse-notes-title": "Notes will be collapsed after period of inactivity to declutter the tree.",
    "save-changes": "Save & apply changes",
    "auto-collapsing-notes-after-inactivity": "Auto collapsing notes after inactivity...",
    "saved-search-note-refreshed": "Saved search note refreshed.",
    "hoist-this-note-workspace": "Hoist this note (workspace)",
    "refresh-saved-search-results": "Refresh saved search results",
    "create-child-note": "Create child note",
    "unhoist": "Unhoist"
  },
  "title_bar_buttons": {
    "window-on-top": "Keep Window on Top"
  },
  "note_detail": {
    "could_not_find_typewidget": "Could not find typeWidget for type '{{type}}'"
  },
  "note_title": {
    "placeholder": "type note's title here..."
  },
  "search_result": {
    "no_notes_found": "No notes have been found for given search parameters.",
    "search_not_executed": "Search has not been executed yet. Click on \"Search\" button above to see the results."
  },
  "spacer": {
    "configure_launchbar": "Configure Launchbar"
  },
  "sql_result": {
    "no_rows": "No rows have been returned for this query"
  },
  "sql_table_schemas": {
    "tables": "Tables"
  },
  "tab_row": {
    "close_tab": "Close tab",
    "add_new_tab": "Add new tab",
    "close": "Close",
    "close_other_tabs": "Close other tabs",
    "close_right_tabs": "Close tabs to the right",
    "close_all_tabs": "Close all tabs",
    "reopen_last_tab": "Reopen last closed tab",
    "move_tab_to_new_window": "Move this tab to a new window",
    "copy_tab_to_new_window": "Copy this tab to a new window",
    "new_tab": "New tab"
  },
  "toc": {
    "table_of_contents": "Table of Contents",
    "options": "Options"
  },
  "watched_file_update_status": {
    "file_last_modified": "File <code class=\"file-path\"></code> has been last modified on <span class=\"file-last-modified\"></span>.",
    "upload_modified_file": "Upload modified file",
    "ignore_this_change": "Ignore this change"
  },
  "app_context": {
    "please_wait_for_save": "Please wait for a couple of seconds for the save to finish, then you can try again."
  },
  "note_create": {
    "duplicated": "Note \"{{title}}\" has been duplicated."
  },
  "image": {
    "copied-to-clipboard": "A reference to the image has been copied to clipboard. This can be pasted in any text note.",
    "cannot-copy": "Could not copy the image reference to clipboard."
  },
  "clipboard": {
    "cut": "Note(s) have been cut into clipboard.",
    "copied": "Note(s) have been copied into clipboard."
  },
  "entrypoints": {
    "note-revision-created": "Note revision has been created.",
    "note-executed": "Note executed.",
    "sql-error": "Error occurred while executing SQL query: {{message}}"
  },
  "branches": {
    "cannot-move-notes-here": "Cannot move notes here.",
    "delete-status": "Delete status",
    "delete-notes-in-progress": "Delete notes in progress: {{count}}",
    "delete-finished-successfully": "Delete finished successfully.",
    "undeleting-notes-in-progress": "Undeleting notes in progress: {{count}}",
    "undeleting-notes-finished-successfully": "Undeleting notes finished successfully."
  },
  "frontend_script_api": {
    "async_warning": "You're passing an async function to `api.runOnBackend()` which will likely not work as you intended.\\nEither make the function synchronous (by removing `async` keyword), or use `api.runAsyncOnBackendWithManualTransactionHandling()`.",
    "sync_warning": "You're passing a synchronous function to `api.runAsyncOnBackendWithManualTransactionHandling()`,\\nwhile you should likely use `api.runOnBackend()` instead."
  },
  "ws": {
    "sync-check-failed": "Sync check failed!",
    "consistency-checks-failed": "Consistency checks failed! See logs for details.",
    "encountered-error": "Encountered error \"{{message}}\", check out the console."
  },
  "hoisted_note": {
    "confirm_unhoisting": "Requested note '{{requestedNote}}' is outside of hoisted note '{{hoistedNote}}' subtree and you must unhoist to access the note. Do you want to proceed with unhoisting?"
  },
  "launcher_context_menu": {
    "reset_launcher_confirm": "Do you really want to reset \"{{title}}\"? All data / settings in this note (and its children) will be lost and the launcher will be returned to its original location.",
    "add-note-launcher": "Add a note launcher",
    "add-script-launcher": "Add a script launcher",
    "add-custom-widget": "Add a custom widget",
    "add-spacer": "Add spacer",
    "delete": "Delete <kbd data-command=\"deleteNotes\"></kbd>",
    "reset": "Reset",
    "move-to-visible-launchers": "Move to visible launchers",
    "move-to-available-launchers": "Move to available launchers",
    "duplicate-launcher": "Duplicate launcher <kbd data-command=\"duplicateSubtree\">"
  },
  "editable-text": {
    "auto-detect-language": "Auto-detected"
  },
  "highlighting": {
    "title": "Code Syntax Highlighting for Text Notes",
    "description": "Controls the syntax highlighting for code blocks inside text notes, code notes will not be affected.",
    "color-scheme": "Color Scheme"
  },
  "code_block": {
    "word_wrapping": "Word wrapping"
  },
  "classic_editor_toolbar": {
    "title": "Formatting"
  },
  "editor": {
    "title": "Editor"
  },
  "editing": {
    "editor_type": {
      "label": "Formatting toolbar",
      "floating": {
        "title": "Floating",
        "description": "editing tools appear near the cursor;"
      },
      "fixed": {
        "title": "Fixed",
        "description": "editing tools appear in the \"Formatting\" ribbon tab."
      },
      "multiline-toolbar": "Display the toolbar on multiple lines if it doesn't fit."
    }
  },
  "electron_context_menu": {
    "add-term-to-dictionary": "Add \"{{term}}\" to dictionary",
    "cut": "Cut",
    "copy": "Copy",
    "copy-link": "Copy link",
    "paste": "Paste",
    "paste-as-plain-text": "Paste as plain text",
    "search_online": "Search for \"{{term}}\" with {{searchEngine}}"
  },
  "image_context_menu": {
    "copy_reference_to_clipboard": "Copy reference to clipboard",
    "copy_image_to_clipboard": "Copy image to clipboard"
  },
  "link_context_menu": {
    "open_note_in_new_tab": "Open note in a new tab",
    "open_note_in_new_split": "Open note in a new split",
    "open_note_in_new_window": "Open note in a new window"
  },
  "electron_integration": {
    "desktop-application": "Desktop Application",
    "native-title-bar": "Native title bar",
    "native-title-bar-description": "For Windows and macOS, keeping the native title bar off makes the application look more compact. On Linux, keeping the native title bar on integrates better with the rest of the system.",
    "background-effects": "Enable background effects (Windows 11 only)",
    "background-effects-description": "The Mica effect adds a blurred, stylish background to app windows, creating depth and a modern look.",
    "restart-app-button": "Restart the application to view the changes",
    "zoom-factor": "Zoom factor"
  },
  "note_autocomplete": {
    "search-for": "Search for \"{{term}}\"",
    "create-note": "Create and link child note \"{{term}}\"",
    "insert-external-link": "Insert external link to \"{{term}}\"",
    "clear-text-field": "Clear text field",
    "show-recent-notes": "Show recent notes",
    "full-text-search": "Full text search"
  },
  "note_tooltip": {
    "note-has-been-deleted": "Note has been deleted."
  },
  "geo-map": {
    "create-child-note-title": "Create a new child note and add it to the map",
    "create-child-note-instruction": "Click on the map to create a new note at that location or press Escape to dismiss.",
    "unable-to-load-map": "Unable to load map."
  },
  "geo-map-context": {
    "open-location": "Open location",
    "remove-from-map": "Remove from map"
  },
  "help-button": {
    "title": "Open the relevant help page"
  },
  "duration": {
    "seconds": "Seconds",
    "minutes": "Minutes",
    "hours": "Hours",
    "days": "Days"
  },
  "share": {
    "title": "Share Settings",
    "redirect_bare_domain": "Redirect bare domain to Share page",
    "redirect_bare_domain_description": "Redirect anonymous users to the Share page instead of showing Login",
    "show_login_link": "Show Login link in Share theme",
    "show_login_link_description": "Add a login link to the Share page footer",
    "check_share_root": "Check Share Root Status",
    "share_root_found": "Share root note '{{noteTitle}}' is ready",
    "share_root_not_found": "No note with #shareRoot label found",
<<<<<<< HEAD
    "share_root_not_shared": "Note '{{noteTitle}}' has #shareRoot label but is not Shared",
    "use_clean_urls": "Use clean URLs for shared notes",
    "use_clean_urls_description": "When enabled, shared note URLs will be simplified from /share/STi3RCMhUvG6 to /STi3RCMhUvG6",
    "share_path": "Share path",
    "share_path_description": "The url prefix for shared notes (e.g. '/share' --> '/share/noteId' and '/' --> '/noteId')",
    "share_path_placeholder": "/share or / for root",
    "share_subtree": "Share subtree",
    "share_subtree_description": "Share the entire subtree, not just the note"
=======
    "share_root_not_shared": "Note '{{noteTitle}}' has #shareRoot label but is not shared"
>>>>>>> 14c3fd58
  },
  "time_selector": {
    "invalid_input": "The entered time value is not a valid number.",
    "minimum_input": "The entered time value needs to be at least {{minimumSeconds}} seconds."
  },
  "tasks": {
    "due": {
      "today": "Today",
      "tomorrow": "Tomorrow",
      "yesterday": "Yesterday"
    }
  },
  "content_widget": {
    "unknown_widget": "Unknown widget for \"{{id}}\"."
  },
  "note_language": {
    "not_set": "Not set",
    "configure-languages": "Configure languages..."
  },
  "content_language": {
    "title": "Content languages",
    "description": "Select one or more languages that should appear in the language selection in the Basic Properties section of a read-only or editable text note. This will allow features such as spell-checking or right-to-left support."
  }
}<|MERGE_RESOLUTION|>--- conflicted
+++ resolved
@@ -272,12 +272,12 @@
     "help_title": "Help on Note Revisions",
     "close": "Close",
     "revision_last_edited": "This revision was last edited on {{date}}",
-    "confirm_delete_all": "Do you want to delete all revisions of this note?",
+    "confirm_delete_all": "Do you want to delete all revisions of this note? This action will erase the revision title and content, but still preserve the revision metadata.",
     "no_revisions": "No revisions for this note yet...",
     "restore_button": "Restore this revision",
     "confirm_restore": "Do you want to restore this revision? This will overwrite the current title and content of the note with this revision.",
     "delete_button": "Delete this revision",
-    "confirm_delete": "Do you want to delete this revision?",
+    "confirm_delete": "Do you want to delete this revision? This action will delete the revision title and content, but still preserve the revision metadata.",
     "revisions_deleted": "Note revisions have been deleted.",
     "revision_restored": "Note revision has been restored.",
     "revision_deleted": "Note revision has been deleted.",
@@ -376,7 +376,7 @@
     "auto_read_only_disabled": "text/code notes can be set automatically into read mode when they are too large. You can disable this behavior on per-note basis by adding this label to the note",
     "app_css": "marks CSS notes which are loaded into the Trilium application and can thus be used to modify Trilium's looks.",
     "app_theme": "marks CSS notes which are full Trilium themes and are thus available in Trilium options.",
-    "app_theme_base": "set to \"next\", \"next-light\", or \"next-dark\" to use the corresponding TriliumNext theme (auto, light or dark) as the base for a custom theme, instead of the legacy one.",
+    "app_theme_base": "set to \"next\" in order to use the TriliumNext theme as a base for a custom theme instead of the legacy one.",
     "css_class": "value of this label is then added as CSS class to the node representing given note in the tree. This can be useful for advanced theming. Can be used in template notes.",
     "icon_class": "value of this label is added as a CSS class to the icon on the tree which can help visually distinguish the notes in the tree. Example might be bx bx-home - icons are taken from boxicons. Can be used in template notes.",
     "page_size": "number of items per page in note listing",
@@ -744,8 +744,7 @@
   "basic_properties": {
     "note_type": "Note type",
     "editable": "Editable",
-    "basic_properties": "Basic Properties",
-    "language": "Language"
+    "basic_properties": "Basic Properties"
   },
   "book_properties": {
     "view_type": "View type",
@@ -1253,8 +1252,9 @@
   "etapi": {
     "title": "ETAPI",
     "description": "ETAPI is a REST API used to access Trilium instance programmatically, without UI.",
-    "see_more": "See more details in the {{- link_to_wiki}} and the {{- link_to_openapi_spec}} or the {{- link_to_swagger_ui }}.",
+    "see_more": "See more details on",
     "wiki": "wiki",
+    "and": "and",
     "openapi_spec": "ETAPI OpenAPI spec",
     "swagger_ui": "ETAPI Swagger UI",
     "create_token": "Create new ETAPI token",
@@ -1422,7 +1422,8 @@
     "widget": "Widget",
     "confirm-change": "It is not recommended to change note type when note content is not empty. Do you want to continue anyway?",
     "geo-map": "Geo Map",
-    "beta-feature": "Beta"
+    "beta-feature": "Beta",
+    "task-list": "To-Do List"
   },
   "protect_note": {
     "toggle-on": "Protect the note",
@@ -1670,7 +1671,6 @@
     "check_share_root": "Check Share Root Status",
     "share_root_found": "Share root note '{{noteTitle}}' is ready",
     "share_root_not_found": "No note with #shareRoot label found",
-<<<<<<< HEAD
     "share_root_not_shared": "Note '{{noteTitle}}' has #shareRoot label but is not Shared",
     "use_clean_urls": "Use clean URLs for shared notes",
     "use_clean_urls_description": "When enabled, shared note URLs will be simplified from /share/STi3RCMhUvG6 to /STi3RCMhUvG6",
@@ -1679,9 +1679,6 @@
     "share_path_placeholder": "/share or / for root",
     "share_subtree": "Share subtree",
     "share_subtree_description": "Share the entire subtree, not just the note"
-=======
-    "share_root_not_shared": "Note '{{noteTitle}}' has #shareRoot label but is not shared"
->>>>>>> 14c3fd58
   },
   "time_selector": {
     "invalid_input": "The entered time value is not a valid number.",
