{
  "about": {
    "title": "About TriliumNext Notes",
    "homepage": "Homepage:",
    "app_version": "App version:",
    "db_version": "DB version:",
    "sync_version": "Sync version:",
    "build_date": "Build date:",
    "build_revision": "Build revision:",
    "data_directory": "Data directory:"
  },
  "toast": {
    "critical-error": {
      "title": "Critical error",
      "message": "A critical error has occurred which prevents the client application from starting:\n\n{{message}}\n\nThis is most likely caused by a script failing in an unexpected way. Try starting the application in safe mode and addressing the issue."
    },
    "widget-error": {
      "title": "Failed to initialize a widget",
      "message-custom": "Custom widget from note with ID \"{{id}}\", titled \"{{title}}\" could not be initialized due to:\n\n{{message}}",
      "message-unknown": "Unknown widget could not be initialized due to:\n\n{{message}}"
    },
    "bundle-error": {
      "title": "Failed to load a custom script",
      "message": "Script from note with ID \"{{id}}\", titled \"{{title}}\" could not be executed due to:\n\n{{message}}"
    }
  },
  "add_link": {
    "add_link": "Add link",
    "help_on_links": "Help on links",
    "close": "Close",
    "note": "Note",
    "search_note": "search for note by its name",
    "link_title_mirrors": "link title mirrors the note's current title",
    "link_title_arbitrary": "link title can be changed arbitrarily",
    "link_title": "Link title"
  },
  "branch_prefix": {
    "edit_branch_prefix": "Edit branch prefix",
    "help_on_tree_prefix": "Help on Tree prefix",
    "close": "Close",
    "prefix": "Prefix: ",
    "save": "Save",
    "branch_prefix_saved": "Branch prefix has been saved."
  },
  "bulk_actions": {
    "bulk_actions": "Bulk actions",
    "close": "Close",
    "affected_notes": "Affected notes",
    "include_descendants": "Include descendants of the selected notes",
    "available_actions": "Available actions",
    "chosen_actions": "Chosen actions",
    "execute_bulk_actions": "Execute bulk actions",
    "bulk_actions_executed": "Bulk actions have been executed successfully.",
    "none_yet": "None yet... add an action by clicking one of the available ones above.",
    "labels": "Labels",
    "relations": "Relations",
    "notes": "Notes",
    "other": "Other"
  },
  "clone_to": {
    "clone_notes_to": "Clone notes to...",
    "help_on_links": "Help on links",
    "notes_to_clone": "Notes to clone",
    "target_parent_note": "Target parent note",
    "search_for_note_by_its_name": "search for note by its name",
    "cloned_note_prefix_title": "Cloned note will be shown in note tree with given prefix",
    "prefix_optional": "Prefix (optional)",
    "clone_to_selected_note": "Clone to selected note <kbd>enter</kbd>",
    "no_path_to_clone_to": "No path to clone to.",
    "note_cloned": "Note \"{{clonedTitle}}\" has been cloned into \"{{targetTitle}}\""
  },
  "confirm": {
    "confirmation": "Confirmation",
    "cancel": "Cancel",
    "ok": "OK",
    "are_you_sure_remove_note": "Are you sure you want to remove the note \"{{title}}\" from relation map? ",
    "if_you_dont_check": "If you don't check this, the note will be only removed from the relation map.",
    "also_delete_note": "Also delete the note"
  },
  "delete_notes": {
    "delete_notes_preview": "Delete notes preview",
    "delete_all_clones_description": "Delete also all clones (can be undone in recent changes)",
    "erase_notes_description": "Normal (soft) deletion only marks the notes as deleted and they can be undeleted (in recent changes dialog) within a period of time. Checking this option will erase the notes immediately and it won't be possible to undelete the notes.",
    "erase_notes_warning": "Erase notes permanently (can't be undone), including all clones. This will force application reload.",
    "notes_to_be_deleted": "Following notes will be deleted ({{- noteCount}})",
    "no_note_to_delete": "No note will be deleted (only clones).",
    "broken_relations_to_be_deleted": "Following relations will be broken and deleted ({{- relationCount}})",
    "cancel": "Cancel",
    "ok": "OK",
    "deleted_relation_text": "Note {{- note}} (to be deleted) is referenced by relation {{- relation}} originating from {{- source}}."
  },
  "export": {
    "export_note_title": "Export note",
    "close": "Close",
    "export_type_subtree": "this note and all of its descendants",
    "format_html": "HTML - recommended as it keeps all format",
    "format_html_zip": "HTML in ZIP archive - this is recommended since this preserves all the formatting.",
    "format_markdown": "Markdown - this preserves most of the formatting.",
    "format_opml": "OPML - outliner interchange format for text only. Formatting, images and files are not included.",
    "opml_version_1": "OPML v1.0 - plain text only",
    "opml_version_2": "OPML v2.0 - allows also HTML",
    "export_type_single": "only this note without its descendants",
    "export": "Export",
    "choose_export_type": "Choose export type first please",
    "export_status": "Export status",
    "export_in_progress": "Export in progress: {{progressCount}}",
    "export_finished_successfully": "Export finished successfully."
  },
  "help": {
    "fullDocumentation": "Help (full documentation is available <a class=\"external\" href=\"https://triliumnext.github.io/Docs/\">online</a>)",
    "close": "Close",
    "noteNavigation": "Note navigation",
    "goUpDown": "go up/down in the list of notes",
    "collapseExpand": "collapse/expand node",
    "notSet": "not set",
    "goBackForwards": "go back / forwards in the history",
    "showJumpToNoteDialog": "show <a class=\"external\" href=\"https://triliumnext.github.io/Docs/Wiki/note-navigation.html#jump-to-note\">\"Jump to\" dialog</a>",
    "scrollToActiveNote": "scroll to active note",
    "jumpToParentNote": "jump to parent note",
    "collapseWholeTree": "collapse whole note tree",
    "collapseSubTree": "collapse sub-tree",
    "tabShortcuts": "Tab shortcuts",
    "newTabNoteLink": "(or middle mouse click) on note link opens note in a new tab",
    "onlyInDesktop": "Only in desktop (Electron build)",
    "openEmptyTab": "open empty tab",
    "closeActiveTab": "close active tab",
    "activateNextTab": "activate next tab",
    "activatePreviousTab": "activate previous tab",
    "creatingNotes": "Creating notes",
    "createNoteAfter": "create new note after the active note",
    "createNoteInto": "create new sub-note into active note",
    "editBranchPrefix": "edit <a class=\"external\" href=\"https://triliumnext.github.io/Docs/Wiki/tree-concepts.html#prefix\">prefix</a> of active note clone",
    "movingCloningNotes": "Moving / cloning notes",
    "moveNoteUpDown": "move note up/down in the note list",
    "moveNoteUpHierarchy": "move note up in the hierarchy",
    "multiSelectNote": "multi-select note above/below",
    "selectAllNotes": "select all notes in the current level",
    "selectNote": "select note",
    "copyNotes": "copy active note (or current selection) into clipboard (used for <a class=\"external\" href=\"https://triliumnext.github.io/Docs/Wiki/cloning-notes.html#cloning-notes\">cloning</a>)",
    "cutNotes": "cut current note (or current selection) into clipboard (used for moving notes)",
    "pasteNotes": "paste note(s) as sub-note into active note (which is either move or clone depending on whether it was copied or cut into clipboard)",
    "deleteNotes": "delete note / sub-tree",
    "editingNotes": "Editing notes",
    "editNoteTitle": "in tree pane will switch from tree pane into note title. Enter from note title will switch focus to text editor. <kbd>Ctrl+.</kbd> will switch back from editor to tree pane.",
    "createEditLink": "create / edit external link",
    "createInternalLink": "create internal link",
    "followLink": "follow link under cursor",
    "insertDateTime": "insert current date and time at caret position",
    "jumpToTreePane": "jump away to the tree pane and scroll to active note",
    "markdownAutoformat": "Markdown-like autoformatting",
    "headings": " etc. followed by space for headings",
    "bulletList": "<kbd>*</kbd> or <kbd>-</kbd> followed by space for bullet list",
    "numberedList": "<kbd>1.</kbd> or <kbd>1)</kbd> followed by space for numbered list",
    "blockQuote": "start a line with <kbd>></kbd> followed by space for block quote",
    "troubleshooting": "Troubleshooting",
    "reloadFrontend": "reload Trilium frontend",
    "showDevTools": "show developer tools",
    "showSQLConsole": "show SQL console",
    "other": "Other",
    "quickSearch": "focus on quick search input",
    "inPageSearch": "in-page search"
  },
  "import": {
    "importIntoNote": "Import into note",
    "close": "Close",
    "chooseImportFile": "Choose import file",
    "importDescription": "Content of the selected file(s) will be imported as child note(s) into",
    "options": "Options",
    "safeImportTooltip": "Trilium <code>.zip</code> export files can contain executable scripts which may contain harmful behavior. Safe import will deactivate automatic execution of all imported scripts. Uncheck \"Safe import\" only if the imported archive is supposed to contain executable scripts and you completely trust the contents of the import file.",
    "safeImport": "Safe import",
    "explodeArchivesTooltip": "If this is checked then Trilium will read <code>.zip</code>, <code>.enex</code> and <code>.opml</code> files and create notes from files insides those archives. If unchecked, then Trilium will attach the archives themselves to the note.",
    "explodeArchives": "Read contents of <code>.zip</code>, <code>.enex</code> and <code>.opml</code> archives.",
    "shrinkImagesTooltip": "<p>If you check this option, Trilium will attempt to shrink the imported images by scaling and optimization which may affect the perceived image quality. If unchecked, images will be imported without changes.</p><p>This doesn't apply to <code>.zip</code> imports with metadata since it is assumed these files are already optimized.</p>",
    "shrinkImages": "Shrink images",
    "textImportedAsText": "Import HTML, Markdown and TXT as text notes if it's unclear from metadata",
    "codeImportedAsCode": "Import recognized code files (e.g. <code>.json</code>) as code notes if it's unclear from metadata",
    "replaceUnderscoresWithSpaces": "Replace underscores with spaces in imported note names",
    "import": "Import",
    "failed": "Import failed: {{message}}.",
    "html_import_tags": {
      "title": "HTML Import Tags",
      "description": "Configure which HTML tags should be preserved when importing notes. Tags not in this list will be removed during import. Some tags (like 'script') are always removed for security.",
      "placeholder": "Enter HTML tags, one per line",
      "reset_button": "Reset to Default List"
    },
    "import-status": "Import status",
    "in-progress": "Import in progress: {{progress}}",
    "successful": "Import finished successfully."
  },
  "include_note": {
    "dialog_title": "Include note",
    "label_note": "Note",
    "placeholder_search": "search for note by its name",
    "box_size_prompt": "Box size of the included note:",
    "box_size_small": "small (~ 10 lines)",
    "box_size_medium": "medium (~ 30 lines)",
    "box_size_full": "full (box shows complete text)",
    "button_include": "Include note"
  },
  "info": {
    "modalTitle": "Info message",
    "closeButton": "Close",
    "okButton": "OK"
  },
  "jump_to_note": {
    "search_placeholder": "search for note by its name",
    "search_button": "Search in full text <kbd>Ctrl+Enter</kbd>"
  },
  "markdown_import": {
    "dialog_title": "Markdown import",
    "modal_body_text": "Because of browser sandbox it's not possible to directly read clipboard from JavaScript. Please paste the Markdown to import to textarea below and click on Import button",
    "import_button": "Import Ctrl+Enter",
    "import_success": "Markdown content has been imported into the document."
  },
  "move_to": {
    "dialog_title": "Move notes to ...",
    "notes_to_move": "Notes to move",
    "target_parent_note": "Target parent note",
    "search_placeholder": "search for note by its name",
    "move_button": "Move to selected note <kbd>enter</kbd>",
    "error_no_path": "No path to move to.",
    "move_success_message": "Selected notes have been moved into "
  },
  "note_type_chooser": {
    "modal_title": "Choose note type",
    "modal_body": "Choose note type / template of the new note:",
    "templates": "Templates:"
  },
  "password_not_set": {
    "title": "Password is not set",
    "body1": "Protected notes are encrypted using a user password, but password has not been set yet.",
    "body2": "To be able to protect notes, click <a class=\"open-password-options-button\" href=\"javascript:\">here</a> to open the Options dialog and set your password."
  },
  "prompt": {
    "title": "Prompt",
    "ok": "OK <kbd>enter</kbd>",
    "defaultTitle": "Prompt"
  },
  "protected_session_password": {
    "modal_title": "Protected session",
    "help_title": "Help on Protected notes",
    "close_label": "Close",
    "form_label": "To proceed with requested action you need to start protected session by entering password:",
    "start_button": "Start protected session <kbd>enter</kbd>"
  },
  "recent_changes": {
    "title": "Recent changes",
    "erase_notes_button": "Erase deleted notes now",
    "deleted_notes_message": "Deleted notes have been erased.",
    "no_changes_message": "No changes yet...",
    "undelete_link": "undelete",
    "confirm_undelete": "Do you want to undelete this note and its sub-notes?"
  },
  "revisions": {
    "note_revisions": "Note Revisions",
    "delete_all_revisions": "Delete all revisions of this note",
    "delete_all_button": "Delete all revisions",
    "help_title": "Help on Note Revisions",
    "revision_last_edited": "This revision was last edited on {{date}}",
    "confirm_delete_all": "Do you want to delete all revisions of this note? This action will erase the revision title and content, but still preserve the revision metadata.",
    "no_revisions": "No revisions for this note yet...",
    "restore_button": "Restore this revision",
    "confirm_restore": "Do you want to restore this revision? This will overwrite the current title and content of the note with this revision.",
    "delete_button": "Delete this revision",
    "confirm_delete": "Do you want to delete this revision? This action will delete the revision title and content, but still preserve the revision metadata.",
    "revisions_deleted": "Note revisions have been deleted.",
    "revision_restored": "Note revision has been restored.",
    "revision_deleted": "Note revision has been deleted.",
    "snapshot_interval": "Note Revision Snapshot Interval: {{seconds}}s.",
    "maximum_revisions": "Note Revision Snapshot Limit: {{number}}.",
    "settings": "Note Revision Settings",
    "download_button": "Download",
    "mime": "MIME: ",
    "file_size": "File size:",
    "preview": "Preview:",
    "preview_not_available": "Preview isn't available for this note type."
  },
  "sort_child_notes": {
    "sort_children_by": "Sort children by...",
    "sorting_criteria": "Sorting criteria",
    "title": "title",
    "date_created": "date created",
    "date_modified": "date modified",
    "sorting_direction": "Sorting direction",
    "ascending": "ascending",
    "descending": "descending",
    "folders": "Folders",
    "sort_folders_at_top": "sort folders at the top",
    "natural_sort": "Natural Sort",
    "sort_with_respect_to_different_character_sorting": "sort with respect to different character sorting and collation rules in different languages or regions.",
    "natural_sort_language": "Natural sort language",
    "the_language_code_for_natural_sort": "The language code for natural sort, e.g. \"zh-CN\" for Chinese.",
    "sort": "Sort"
  },
  "upload_attachments": {
    "upload_attachments_to_note": "Upload attachments to note",
    "choose_files": "Choose files",
    "files_will_be_uploaded": "Files will be uploaded as attachments into",
    "options": "Options",
    "shrink_images": "Shrink images",
    "upload": "Upload",
    "tooltip": "If you check this option, Trilium will attempt to shrink the uploaded images by scaling and optimization which may affect the perceived image quality. If unchecked, images will be uploaded without changes."
  },
  "attribute_detail": {
    "attr_detail_title": "Attribute Detail Title",
    "close_button_title": "Cancel changes and close",
    "attr_is_owned_by": "Attribute is owned by",
    "attr_name_title": "Attribute name can be composed of alphanumeric characters, colon and underscore only",
    "name": "Name",
    "value": "Value",
    "target_note_title": "Relation is a named connection between source note and target note.",
    "target_note": "Target note",
    "promoted_title": "Promoted attribute is displayed prominently on the note.",
    "promoted": "Promoted",
    "promoted_alias_title": "The name to be displayed in the promoted attributes UI.",
    "promoted_alias": "Alias",
    "multiplicity_title": "Multiplicity defines how many attributes of the same name can be created - at max 1 or more than 1.",
    "multiplicity": "Multiplicity",
    "single_value": "Single value",
    "multi_value": "Multi value",
    "label_type_title": "Type of the label will help Trilium to choose suitable interface to enter the label value.",
    "label_type": "Type",
    "text": "Text",
    "number": "Number",
    "boolean": "Boolean",
    "date": "Date",
    "date_time": "Date & Time",
    "time": "Time",
    "url": "URL",
    "precision_title": "What number of digits after floating point should be available in the value setting interface.",
    "precision": "Precision",
    "digits": "digits",
    "inverse_relation_title": "Optional setting to define to which relation is this one opposite. Example: Father - Son are inverse relations to each other.",
    "inverse_relation": "Inverse relation",
    "inheritable_title": "Inheritable attribute will be inherited to all descendants under this tree.",
    "inheritable": "Inheritable",
    "save_and_close": "Save & close <kbd>Ctrl+Enter</kbd>",
    "delete": "Delete",
    "related_notes_title": "Other notes with this label",
    "more_notes": "More notes",
    "label": "Label detail",
    "label_definition": "Label definition detail",
    "relation": "Relation detail",
    "relation_definition": "Relation definition detail",
    "disable_versioning": "disables auto-versioning. Useful for e.g. large, but unimportant notes - e.g. large JS libraries used for scripting",
    "calendar_root": "marks note which should be used as root for day notes. Only one should be marked as such.",
    "archived": "notes with this label won't be visible by default in search results (also in Jump To, Add Link dialogs etc).",
    "exclude_from_export": "notes (with their sub-tree) won't be included in any note export",
    "run": "defines on which events script should run. Possible values are:\n<ul>\n<li>frontendStartup - when Trilium frontend starts up (or is refreshed), but not on mobile.</li>\n<li>mobileStartup - when Trilium frontend starts up (or is refreshed), on mobile.</li>\n<li>backendStartup - when Trilium backend starts up</li>\n<li>hourly - run once an hour. You can use additional label <code>runAtHour</code> to specify at which hour.</li>\n<li>daily - run once a day</li>\n</ul>",
    "run_on_instance": "Define which trilium instance should run this on. Default to all instances.",
    "run_at_hour": "On which hour should this run. Should be used together with <code>#run=hourly</code>. Can be defined multiple times for more runs during the day.",
    "disable_inclusion": "scripts with this label won't be included into parent script execution.",
    "sorted": "keeps child notes sorted by title alphabetically",
    "sort_direction": "ASC (the default) or DESC",
    "sort_folders_first": "Folders (notes with children) should be sorted on top",
    "top": "keep given note on top in its parent (applies only on sorted parents)",
    "hide_promoted_attributes": "Hide promoted attributes on this note",
    "read_only": "editor is in read only mode. Works only for text and code notes.",
    "auto_read_only_disabled": "text/code notes can be set automatically into read mode when they are too large. You can disable this behavior on per-note basis by adding this label to the note",
    "app_css": "marks CSS notes which are loaded into the Trilium application and can thus be used to modify Trilium's looks.",
    "app_theme": "marks CSS notes which are full Trilium themes and are thus available in Trilium options.",
    "css_class": "value of this label is then added as CSS class to the node representing given note in the tree. This can be useful for advanced theming. Can be used in template notes.",
    "icon_class": "value of this label is added as a CSS class to the icon on the tree which can help visually distinguish the notes in the tree. Example might be bx bx-home - icons are taken from boxicons. Can be used in template notes.",
    "page_size": "number of items per page in note listing",
    "custom_request_handler": "see <a href=\"javascript:\" data-help-page=\"custom-request-handler.html\">Custom request handler</a>",
    "custom_resource_provider": "see <a href=\"javascript:\" data-help-page=\"custom-request-handler.html\">Custom request handler</a>",
    "widget": "marks this note as a custom widget which will be added to the Trilium component tree",
    "workspace": "marks this note as a workspace which allows easy hoisting",
    "workspace_icon_class": "defines box icon CSS class which will be used in tab when hoisted to this note",
    "workspace_tab_background_color": "CSS color used in the note tab when hoisted to this note",
    "workspace_calendar_root": "Defines per-workspace calendar root",
    "workspace_template": "This note will appear in the selection of available template when creating new note, but only when hoisted into a workspace containing this template",
    "search_home": "new search notes will be created as children of this note",
    "workspace_search_home": "new search notes will be created as children of this note when hoisted to some ancestor of this workspace note",
    "inbox": "default inbox location for new notes - when you create a note using \"new note\" button in the sidebar, notes will be created as child notes in the note marked as with <code>#inbox</code> label.",
    "workspace_inbox": "default inbox location for new notes when hoisted to some ancestor of this workspace note",
    "sql_console_home": "default location of SQL console notes",
    "bookmark_folder": "note with this label will appear in bookmarks as folder (allowing access to its children)",
    "share_hidden_from_tree": "this note is hidden from left navigation tree, but still accessible with its URL",
    "share_external_link": "note will act as a link to an external website in the share tree",
    "share_alias": "define an alias using which the note will be available under https://your_trilium_host/share/[your_alias]",
    "share_omit_default_css": "default share page CSS will be omitted. Use when you make extensive styling changes.",
    "share_root": "marks note which is served on /share root.",
    "share_description": "define text to be added to the HTML meta tag for description",
    "share_raw": "note will be served in its raw format, without HTML wrapper",
    "share_disallow_robot_indexing": "will forbid robot indexing of this note via <code>X-Robots-Tag: noindex</code> header",
    "share_credentials": "require credentials to access this shared note. Value is expected to be in format 'username:password'. Don't forget to make this inheritable to apply to child-notes/images.",
    "share_index": "note with this label will list all roots of shared notes",
    "display_relations": "comma delimited names of relations which should be displayed. All other ones will be hidden.",
    "hide_relations": "comma delimited names of relations which should be hidden. All other ones will be displayed.",
    "title_template": "default title of notes created as children of this note. The value is evaluated as JavaScript string \n                        and thus can be enriched with dynamic content via the injected <code>now</code> and <code>parentNote</code> variables. Examples:\n                        \n                        <ul>\n                            <li><code>${parentNote.getLabelValue('authorName')}'s literary works</code></li>\n                            <li><code>Log for ${now.format('YYYY-MM-DD HH:mm:ss')}</code></li>\n                        </ul>\n                        \n                        See <a href=\"https://triliumnext.github.io/Docs/Wiki/default-note-title.html\">wiki with details</a>, API docs for <a href=\"https://zadam.github.io/trilium/backend_api/Note.html\">parentNote</a> and <a href=\"https://day.js.org/docs/en/display/format\">now</a> for details.",
    "template": "This note will appear in the selection of available template when creating new note",
    "toc": "<code>#toc</code> or <code>#toc=show</code> will force the Table of Contents to be shown, <code>#toc=hide</code> will force hiding it. If the label doesn't exist, the global setting is observed",
    "color": "defines color of the note in note tree, links etc. Use any valid CSS color value like 'red' or #a13d5f",
    "keyboard_shortcut": "Defines a keyboard shortcut which will immediately jump to this note. Example: 'ctrl+alt+e'. Requires frontend reload for the change to take effect.",
    "keep_current_hoisting": "Opening this link won't change hoisting even if the note is not displayable in the current hoisted subtree.",
    "execute_button": "Title of the button which will execute the current code note",
    "execute_description": "Longer description of the current code note displayed together with the execute button",
    "exclude_from_note_map": "Notes with this label will be hidden from the Note Map",
    "new_notes_on_top": "New notes will be created at the top of the parent note, not on the bottom.",
    "hide_highlight_widget": "Hide Highlight List widget",
    "run_on_note_creation": "executes when note is created on backend. Use this relation if you want to run the script for all notes created under a specific subtree. In that case, create it on the subtree root note and make it inheritable. A new note created within the subtree (any depth) will trigger the script.",
    "run_on_child_note_creation": "executes when new note is created under the note where this relation is defined",
    "run_on_note_title_change": "executes when note title is changed (includes note creation as well)",
    "run_on_note_content_change": "executes when note content is changed (includes note creation as well).",
    "run_on_note_change": "executes when note is changed (includes note creation as well). Does not include content changes",
    "run_on_note_deletion": "executes when note is being deleted",
    "run_on_branch_creation": "executes when a branch is created. Branch is a link between parent note and child note and is created e.g. when cloning or moving note.",
    "run_on_branch_change": "executes when a branch is updated.",
    "run_on_branch_deletion": "executes when a branch is deleted. Branch is a link between parent note and child note and is deleted e.g. when moving note (old branch/link is deleted).",
    "run_on_attribute_creation": "executes when new attribute is created for the note which defines this relation",
    "run_on_attribute_change": " executes when the attribute is changed of a note which defines this relation. This is triggered also when the attribute is deleted",
    "relation_template": "note's attributes will be inherited even without a parent-child relationship, note's content and subtree will be added to instance notes if empty. See documentation for details.",
    "inherit": "note's attributes will be inherited even without a parent-child relationship. See template relation for a similar concept. See attribute inheritance in the documentation.",
    "render_note": "notes of type \"render HTML note\" will be rendered using a code note (HTML or script) and it is necessary to point using this relation to which note should be rendered",
    "widget_relation": "target of this relation will be executed and rendered as a widget in the sidebar",
    "share_css": "CSS note which will be injected into the share page. CSS note must be in the shared sub-tree as well. Consider using 'share_hidden_from_tree' and 'share_omit_default_css' as well.",
    "share_js": "JavaScript note which will be injected into the share page. JS note must be in the shared sub-tree as well. Consider using 'share_hidden_from_tree'.",
    "share_template": "Embedded JavaScript note that will be used as the template for displaying the shared note. Falls back to the default template. Consider using 'share_hidden_from_tree'.",
    "share_favicon": "Favicon note to be set in the shared page. Typically you want to set it to share root and make it inheritable. Favicon note must be in the shared sub-tree as well. Consider using 'share_hidden_from_tree'.",
    "is_owned_by_note": "is owned by note",
    "other_notes_with_name": "Other notes with {{attributeType}} name \"{{attributeName}}\"",
    "and_more": "... and {{count}} more."
  },
  "attribute_editor": {
    "help_text_body1": "To add label, just type e.g. <code>#rock</code> or if you want to add also value then e.g. <code>#year = 2020</code>",
    "help_text_body2": "For relation, type <code>~author = @</code> which should bring up an autocomplete where you can look up the desired note.",
    "help_text_body3": "Alternatively you can add label and relation using the <code>+</code> button on the right side.",
    "save_attributes": "Save attributes <enter>",
    "add_a_new_attribute": "Add a new attribute",
    "add_new_label": "Add new label <kbd data-command=\"addNewLabel\"></kbd>",
    "add_new_relation": "Add new relation <kbd data-command=\"addNewRelation\"></kbd>",
    "add_new_label_definition": "Add new label definition",
    "add_new_relation_definition": "Add new relation definition",
    "placeholder": "Type the labels and relations here"
  },
  "abstract_bulk_action": {
    "remove_this_search_action": "Remove this search action"
  },
  "execute_script": {
    "execute_script": "Execute script",
    "help_text": "You can execute simple scripts on the matched notes.",
    "example_1": "For example to append a string to a note's title, use this small script:",
    "example_2": "More complex example would be deleting all matched note's attributes:"
  },
  "add_label": {
    "add_label": "Add label",
    "label_name_placeholder": "label name",
    "label_name_title": "Alphanumeric characters, underscore and colon are allowed characters.",
    "to_value": "to value",
    "new_value_placeholder": "new value",
    "help_text": "On all matched notes:",
    "help_text_item1": "create given label if note doesn't have one yet",
    "help_text_item2": "or change value of the existing label",
    "help_text_note": "You can also call this method without value, in such case label will be assigned to the note without value."
  },
  "delete_label": {
    "delete_label": "Delete label",
    "label_name_placeholder": "label name",
    "label_name_title": "Alphanumeric characters, underscore and colon are allowed characters."
  },
  "rename_label": {
    "rename_label": "Rename label",
    "rename_label_from": "Rename label from",
    "old_name_placeholder": "old name",
    "to": "To",
    "new_name_placeholder": "new name",
    "name_title": "Alphanumeric characters, underscore and colon are allowed characters."
  },
  "update_label_value": {
    "update_label_value": "Update label value",
    "label_name_placeholder": "label name",
    "label_name_title": "Alphanumeric characters, underscore and colon are allowed characters.",
    "to_value": "to value",
    "new_value_placeholder": "new value",
    "help_text": "On all matched notes, change value of the existing label.",
    "help_text_note": "You can also call this method without value, in such case label will be assigned to the note without value."
  },
  "delete_note": {
    "delete_note": "Delete note",
    "delete_matched_notes": "Delete matched notes",
    "delete_matched_notes_description": "This will delete matched notes.",
    "undelete_notes_instruction": "After the deletion, it's possible to undelete them from Recent Changes dialog.",
    "erase_notes_instruction": "To erase notes permanently, you can go after the deletion to the Option -> Other and click the \"Erase deleted notes now\" button."
  },
  "delete_revisions": {
    "delete_note_revisions": "Delete note revisions",
    "all_past_note_revisions": "All past note revisions of matched notes will be deleted. Note itself will be fully preserved. In other terms, note's history will be removed."
  },
  "move_note": {
    "move_note": "Move note",
    "to": "to",
    "target_parent_note": "target parent note",
    "on_all_matched_notes": "On all matched notes",
    "move_note_new_parent": "move note to the new parent if note has only one parent (i.e. the old branch is removed and new branch into the new parent is created)",
    "clone_note_new_parent": "clone note to the new parent if note has multiple clones/branches (it's not clear which branch should be removed)",
    "nothing_will_happen": "nothing will happen if note cannot be moved to the target note (i.e. this would create a tree cycle)"
  },
  "rename_note": {
    "rename_note": "Rename note",
    "rename_note_title_to": "Rename note title to",
    "new_note_title": "new note title",
    "click_help_icon": "Click help icon on the right to see all the options",
    "evaluated_as_js_string": "The given value is evaluated as JavaScript string and thus can be enriched with dynamic content via the injected <code>note</code> variable (note being renamed). Examples:",
    "example_note": "<code>Note</code> - all matched notes are renamed to 'Note'",
    "example_new_title": "<code>NEW: ${note.title}</code> - matched notes titles are prefixed with 'NEW: '",
    "example_date_prefix": "<code>${note.dateCreatedObj.format('MM-DD:')}: ${note.title}</code> - matched notes are prefixed with note's creation month-date",
    "api_docs": "See API docs for <a href='https://zadam.github.io/trilium/backend_api/Note.html'>note</a> and its <a href='https://day.js.org/docs/en/display/format'>dateCreatedObj / utcDateCreatedObj properties</a> for details."
  },
  "add_relation": {
    "add_relation": "Add relation",
    "relation_name": "relation name",
    "allowed_characters": "Alphanumeric characters, underscore and colon are allowed characters.",
    "to": "to",
    "target_note": "target note",
    "create_relation_on_all_matched_notes": "On all matched notes create given relation."
  },
  "delete_relation": {
    "delete_relation": "Delete relation",
    "relation_name": "relation name",
    "allowed_characters": "Alphanumeric characters, underscore and colon are allowed characters."
  },
  "rename_relation": {
    "rename_relation": "Rename relation",
    "rename_relation_from": "Rename relation from",
    "old_name": "old name",
    "to": "To",
    "new_name": "new name",
    "allowed_characters": "Alphanumeric characters, underscore and colon are allowed characters."
  },
  "update_relation_target": {
    "update_relation": "Update relation",
    "relation_name": "relation name",
    "allowed_characters": "Alphanumeric characters, underscore and colon are allowed characters.",
    "to": "to",
    "target_note": "target note",
    "on_all_matched_notes": "On all matched notes",
    "create_given_relation": "create given relation if note doesn't have one yet",
    "change_target_note": "or change target note of the existing relation",
    "update_relation_target": "Update relation target"
  },
  "attachments_actions": {
    "open_externally": "Open externally",
    "open_externally_title": "File will be open in an external application and watched for changes. You'll then be able to upload the modified version back to Trilium.",
    "open_custom": "Open custom",
    "open_custom_title": "File will be open in an external application and watched for changes. You'll then be able to upload the modified version back to Trilium.",
    "download": "Download",
    "rename_attachment": "Rename attachment",
    "upload_new_revision": "Upload new revision",
    "copy_link_to_clipboard": "Copy link to clipboard",
    "convert_attachment_into_note": "Convert attachment into note",
    "delete_attachment": "Delete attachment",
    "upload_success": "New attachment revision has been uploaded.",
    "upload_failed": "Upload of a new attachment revision failed.",
    "open_externally_detail_page": "Opening attachment externally is available only from the detail page, please first click on the attachment detail first and repeat the action.",
    "open_custom_client_only": "Custom opening of attachments can only be done from the desktop client.",
    "delete_confirm": "Are you sure you want to delete attachment '{{title}}'?",
    "delete_success": "Attachment '{{title}}' has been deleted.",
    "convert_confirm": "Are you sure you want to convert attachment '{{title}}' into a separate note?",
    "convert_success": "Attachment '{{title}}' has been converted to note.",
    "enter_new_name": "Please enter new attachment's name"
  },
  "calendar": {
    "mon": "Mon",
    "tue": "Tue",
    "wed": "Wed",
    "thu": "Thu",
    "fri": "Fri",
    "sat": "Sat",
    "sun": "Sun",
    "cannot_find_day_note": "Cannot find day note",
    "january": "January",
    "febuary": "February",
    "march": "March",
    "april": "April",
    "may": "May",
    "june": "June",
    "july": "July",
    "august": "August",
    "september": "September",
    "october": "October",
    "november": "November",
    "december": "December"
  },
  "close_pane_button": {
    "close_this_pane": "Close this pane"
  },
  "create_pane_button": {
    "create_new_split": "Create new split"
  },
  "edit_button": {
    "edit_this_note": "Edit this note"
  },
  "show_toc_widget_button": {
    "show_toc": "Show Table of Contents"
  },
  "show_highlights_list_widget_button": {
    "show_highlights_list": "Show Highlights List"
  },
  "global_menu": {
    "menu": "Menu",
    "options": "Options",
    "open_new_window": "Open New Window",
    "switch_to_mobile_version": "Switch to Mobile Version",
    "switch_to_desktop_version": "Switch to Desktop Version",
    "zoom": "Zoom",
    "toggle_fullscreen": "Toggle Fullscreen",
    "zoom_out": "Zoom Out",
    "reset_zoom_level": "Reset Zoom Level",
    "zoom_in": "Zoom In",
    "configure_launchbar": "Configure Launchbar",
    "show_shared_notes_subtree": "Show Shared Notes Subtree",
    "advanced": "Advanced",
    "open_dev_tools": "Open Dev Tools",
    "open_sql_console": "Open SQL Console",
    "open_sql_console_history": "Open SQL Console History",
    "open_search_history": "Open Search History",
    "show_backend_log": "Show Backend Log",
    "reload_hint": "Reload can help with some visual glitches without restarting the whole app.",
    "reload_frontend": "Reload Frontend",
    "show_hidden_subtree": "Show Hidden Subtree",
    "show_help": "Show Help",
    "about": "About TriliumNext Notes",
    "logout": "Logout"
  },
  "sync_status": {
    "unknown": "<p>Sync status will be known once the next sync attempt starts.</p><p>Click to trigger sync now.</p>",
    "connected_with_changes": "<p>Connected to the sync server. <br>There are some outstanding changes yet to be synced.</p><p>Click to trigger sync.</p>",
    "connected_no_changes": "<p>Connected to the sync server.<br>All changes have been already synced.</p><p>Click to trigger sync.</p>",
    "disconnected_with_changes": "<p>Establishing the connection to the sync server was unsuccessful.<br>There are some outstanding changes yet to be synced.</p><p>Click to trigger sync.</p>",
    "disconnected_no_changes": "<p>Establishing the connection to the sync server was unsuccessful.<br>All known changes have been synced.</p><p>Click to trigger sync.</p>",
    "in_progress": "Sync with the server is in progress."
  },
  "left_pane_toggle": {
    "show_panel": "Show panel",
    "hide_panel": "Hide panel"
  },
  "move_pane_button": {
    "move_left": "Move left",
    "move_right": "Move right"
  },
  "note_actions": {
    "convert_into_attachment": "Convert into attachment",
    "re_render_note": "Re-render note",
    "search_in_note": "Search in note",
    "note_source": "Note source",
    "note_attachments": "Note attachments",
    "open_note_externally": "Open note externally",
    "open_note_externally_title": "File will be open in an external application and watched for changes. You'll then be able to upload the modified version back to Trilium.",
    "open_note_custom": "Open note custom",
    "import_files": "Import files",
    "export_note": "Export note",
    "delete_note": "Delete note",
    "print_note": "Print note",
    "save_revision": "Save revision",
    "convert_into_attachment_failed": "Converting note '{{title}}' failed.",
    "convert_into_attachment_successful": "Note '{{title}}' has been converted to attachment.",
    "convert_into_attachment_prompt": "Are you sure you want to convert note '{{title}}' into an attachment of the parent note?"
  },
  "onclick_button": {
    "no_click_handler": "Button widget '{{componentId}}' has no defined click handler"
  },
  "protected_session_status": {
    "active": "Protected session is active. Click to leave protected session.",
    "inactive": "Click to enter protected session"
  },
  "revisions_button": {
    "note_revisions": "Note Revisions"
  },
  "update_available": {
    "update_available": "Update available"
  },
  "note_launcher": {
    "this_launcher_doesnt_define_target_note": "This launcher doesn't define target note."
  },
  "code_buttons": {
    "execute_button_title": "Execute script",
    "trilium_api_docs_button_title": "Open Trilium API docs",
    "save_to_note_button_title": "Save to note",
    "opening_api_docs_message": "Opening API docs...",
    "sql_console_saved_message": "SQL Console note has been saved into {{note_path}}"
  },
  "copy_image_reference_button": {
    "button_title": "Copy image reference to the clipboard, can be pasted into a text note."
  },
  "hide_floating_buttons_button": {
    "button_title": "Hide buttons"
  },
  "show_floating_buttons_button": {
    "button_title": "Show buttons"
  },
  "svg_export_button": {
    "button_title": "Export diagram as SVG"
  },
  "relation_map_buttons": {
    "create_child_note_title": "Create new child note and add it into this relation map",
    "reset_pan_zoom_title": "Reset pan & zoom to initial coordinates and magnification",
    "zoom_in_title": "Zoom In",
    "zoom_out_title": "Zoom Out"
  },
  "zpetne_odkazy": {
    "backlink": "{{count}} Backlink",
    "backlinks": "{{count}} Backlinks",
    "relation": "relation"
  },
  "mobile_detail_menu": {
    "insert_child_note": "Insert child note",
    "delete_this_note": "Delete this note",
    "error_cannot_get_branch_id": "Cannot get branchId for notePath '{{notePath}}'",
    "error_unrecognized_command": "Unrecognized command {{command}}"
  },
  "note_icon": {
    "change_note_icon": "Change note icon",
    "category": "Category:",
    "search": "Search:",
    "reset-default": "Reset to default icon"
  },
  "basic_properties": {
    "note_type": "Note type",
    "editable": "Editable",
    "basic_properties": "Basic Properties"
  },
  "book_properties": {
    "view_type": "View type",
    "grid": "Grid",
    "list": "List",
    "collapse_all_notes": "Collapse all notes",
    "expand_all_children": "Expand all children",
    "collapse": "Collapse",
    "expand": "Expand",
    "book_properties": "Book Properties",
    "invalid_view_type": "Invalid view type '{{type}}'"
  },
  "edited_notes": {
    "no_edited_notes_found": "No edited notes on this day yet...",
    "title": "Edited Notes",
    "deleted": "(deleted)"
  },
  "file_properties": {
    "note_id": "Note ID",
    "original_file_name": "Original file name",
    "file_type": "File type",
    "file_size": "File size",
    "download": "Download",
    "open": "Open",
    "upload_new_revision": "Upload new revision",
    "upload_success": "New file revision has been uploaded.",
    "upload_failed": "Upload of a new file revision failed.",
    "title": "File"
  },
  "image_properties": {
    "original_file_name": "Original file name",
    "file_type": "File type",
    "file_size": "File size",
    "download": "Download",
    "open": "Open",
    "copy_reference_to_clipboard": "Copy reference to clipboard",
    "upload_new_revision": "Upload new revision",
    "upload_success": "New image revision has been uploaded.",
    "upload_failed": "Upload of a new image revision failed: {{message}}",
    "title": "Image"
  },
  "inherited_attribute_list": {
    "title": "Inherited Attributes",
    "no_inherited_attributes": "No inherited attributes."
  },
  "note_info_widget": {
    "note_id": "Note ID",
    "created": "Created",
    "modified": "Modified",
    "type": "Type",
    "note_size": "Note size",
    "note_size_info": "Note size provides rough estimate of storage requirements for this note. It takes into account note's content and content of its note revisions.",
    "calculate": "calculate",
    "subtree_size": "(subtree size: {{size}} in {{count}} notes)",
    "title": "Note Info"
  },
  "note_map": {
    "open_full": "Expand to full",
    "collapse": "Collapse to normal size",
    "title": "Note Map"
  },
  "note_paths": {
    "title": "Note Paths",
    "clone_button": "Clone note to new location...",
    "intro_placed": "This note is placed into the following paths:",
    "intro_not_placed": "This note is not yet placed into the note tree.",
    "outside_hoisted": "This path is outside of hoisted note and you would have to unhoist.",
    "archived": "Archived",
    "search": "Search"
  },
  "note_properties": {
    "this_note_was_originally_taken_from": "This note was originally taken from:",
    "info": "Info"
  },
  "owned_attribute_list": {
    "owned_attributes": "Owned Attributes"
  },
  "promoted_attributes": {
    "promoted_attributes": "Promoted Attributes",
    "url_placeholder": "http://website...",
    "open_external_link": "Open external link",
    "unknown_label_type": "Unknown label type '{{type}}'",
    "unknown_attribute_type": "Unknown attribute type '{{type}}'",
    "add_new_attribute": "Add new attribute",
    "remove_this_attribute": "Remove this attribute"
  },
  "script_executor": {
    "query": "Query",
    "script": "Script",
    "execute_query": "Execute Query",
    "execute_script": "Execute Script"
  },
  "search_definition": {
    "add_search_option": "Add search option:",
    "search_string": "search string",
    "search_script": "search script",
    "ancestor": "ancestor",
    "fast_search": "fast search",
    "fast_search_description": "Fast search option disables full text search of note contents which might speed up searching in large databases.",
    "include_archived": "include archived",
    "include_archived_notes_description": "Archived notes are by default excluded from search results, with this option they will be included.",
    "order_by": "order by",
    "limit": "limit",
    "limit_description": "Limit number of results",
    "debug": "debug",
    "debug_description": "Debug will print extra debugging information into the console to aid in debugging complex queries",
    "action": "action",
    "search": "Search",
    "enter": "enter",
    "search_execute": "Search & Execute actions",
    "save_to_note": "Save to note",
    "search_parameters": "Search Parameters",
    "unknown_search_option": "Unknown search option {{searchOptionName}}",
    "search_note_saved": "Search note has been saved into {{- notePathTitle}}",
    "actions_executed": "Actions have been executed."
  },
  "similar_notes": {
    "title": "Similar Notes",
    "no_similar_notes_found": "No similar notes found."
  },
  "abstract_search_option": {
    "remove_this_search_option": "Remove this search option",
    "failed_rendering": "Failed rendering search option: {{dto}} with error: {{error}} {{stack}}"
  },
  "ancestor": {
    "label": "Ancestor",
    "placeholder": "search for note by its name",
    "depth_label": "depth",
    "depth_doesnt_matter": "doesn't matter",
    "depth_eq": "is exactly {{count}}",
    "direct_children": "direct children",
    "depth_gt": "is greater than {{count}}",
    "depth_lt": "is less than {{count}}"
  },
  "debug": {
    "debug": "Debug",
    "debug_info": "Debug will print extra debugging information into the console to aid in debugging complex queries.",
    "access_info": "To access the debug information, execute query and click on \"Show backend log\" in top left corner."
  },
  "fast_search": {
    "fast_search": "Fast search",
    "description": "Fast search option disables full text search of note contents which might speed up searching in large databases."
  },
  "include_archived_notes": {
    "include_archived_notes": "Include archived notes"
  },
  "limit": {
    "limit": "Limit",
    "take_first_x_results": "Take only first X specified results."
  },
  "order_by": {
    "order_by": "Order by",
    "relevancy": "Relevancy (default)",
    "title": "Title",
    "date_created": "Date created",
    "date_modified": "Date of last modification",
    "content_size": "Note content size",
    "content_and_attachments_size": "Note content size including attachments",
    "content_and_attachments_and_revisions_size": "Note content size including attachments and revisions",
    "revision_count": "Number of revisions",
    "children_count": "Number of children notes",
    "parent_count": "Number of clones",
    "owned_label_count": "Number of labels",
    "owned_relation_count": "Number of relations",
    "target_relation_count": "Number of relations targeting the note",
    "random": "Random order",
    "asc": "Ascending (default)",
    "desc": "Descending"
  },
  "search_script": {
    "title": "Search script:",
    "placeholder": "search for note by its name",
    "description1": "Search script allows to define search results by running a script. This provides maximal flexibility when standard search doesn't suffice.",
    "description2": "Search script must be of type \"code\" and subtype \"JavaScript backend\". The script needs to return an array of noteIds or notes.",
    "example_title": "See this example:",
    "example_code": "// 1. prefiltering using standard search\nconst candidateNotes = api.searchForNotes(\"#journal\"); \n\n// 2. applying custom search criteria\nconst matchedNotes = candidateNotes\n    .filter(note => note.title.match(/[0-9]{1,2}\\. ?[0-9]{1,2}\\. ?[0-9]{4}/));\n\nreturn matchedNotes;",
    "note": "Note that search script and search string can't be combined with each other."
  },
  "search_string": {
    "title_column": "Search string:",
    "placeholder": "fulltext keywords, #tag = value...",
    "search_syntax": "Search syntax",
    "also_see": "also see",
    "complete_help": "complete help on search syntax",
    "full_text_search": "Just enter any text for full text search",
    "label_abc": "returns notes with label abc",
    "label_year": "matches notes with label year having value 2019",
    "label_rock_pop": "matches notes which have both rock and pop labels",
    "label_rock_or_pop": "only one of the labels must be present",
    "label_year_comparison": "numerical comparison (also >, >=, <).",
    "label_date_created": "notes created in the last month",
    "error": "Search error: {{error}}",
    "search_prefix": "Search:"
  },
  "attachment_detail": {
    "open_help_page": "Open help page on attachments",
    "owning_note": "Owning note: ",
    "you_can_also_open": ", you can also open the ",
    "list_of_all_attachments": "List of all attachments",
    "attachment_deleted": "This attachment has been deleted."
  },
  "attachment_list": {
    "open_help_page": "Open help page on attachments",
    "owning_note": "Owning note: ",
    "upload_attachments": "Upload attachments",
    "no_attachments": "This note has no attachments."
  },
  "book": {
    "no_children_help": "This note of type Book doesn't have any child notes so there's nothing to display. See <a href=\"https://triliumnext.github.io/Docs/Wiki/book-note.html\">wiki</a> for details."
  },
  "editable_code": {
    "placeholder": "Type the content of your code note here..."
  },
  "editable_text": {
    "placeholder": "Type the content of your note here..."
  },
  "empty": {
    "open_note_instruction": "Open a note by typing the note's title into the input below or choose a note in the tree.",
    "search_placeholder": "search for a note by its name",
    "enter_workspace": "Enter workspace {{title}}"
  },
  "file": {
    "file_preview_not_available": "File preview is not available for this file format."
  },
  "protected_session": {
    "enter_password_instruction": "Showing protected note requires entering your password:",
    "start_session_button": "Start protected session",
    "started": "Protected session has been started.",
    "wrong_password": "Wrong password.",
    "protecting-finished-successfully": "Protecting finished successfully.",
    "unprotecting-finished-successfully": "Unprotecting finished successfully.",
    "protecting-in-progress": "Protecting in progress: {{count}}",
    "unprotecting-in-progress-count": "Unprotecting in progress: {{count}}",
    "protecting-title": "Protecting status",
    "unprotecting-title": "Unprotecting status"
  },
  "relation_map": {
    "open_in_new_tab": "Open in new tab",
    "remove_note": "Remove note",
    "edit_title": "Edit title",
    "rename_note": "Rename note",
    "enter_new_title": "Enter new note title:",
    "remove_relation": "Remove relation",
    "confirm_remove_relation": "Are you sure you want to remove the relation?",
    "specify_new_relation_name": "Specify new relation name (allowed characters: alphanumeric, colon and underscore):",
    "connection_exists": "Connection '{{name}}' between these notes already exists.",
    "start_dragging_relations": "Start dragging relations from here and drop them on another note.",
    "note_not_found": "Note {{noteId}} not found!",
    "cannot_match_transform": "Cannot match transform: {{transform}}",
    "note_already_in_diagram": "Note \"{{title}}\" is already in the diagram.",
    "enter_title_of_new_note": "Enter title of new note",
    "default_new_note_title": "new note",
    "click_on_canvas_to_place_new_note": "Click on canvas to place new note"
  },
  "render": {
    "note_detail_render_help_1": "This help note is shown because this note of type Render HTML doesn't have required relation to function properly.",
    "note_detail_render_help_2": "Render HTML note type is used for <a class=\"external\" href=\"https://triliumnext.github.io/Docs/Wiki/scripts.html\">scripting</a>. In short, you have a HTML code note (optionally with some JavaScript) and this note will render it. To make it work, you need to define a <a class=\"external\" href=\"https://triliumnext.github.io/Docs/Wiki/attributes.html\">relation</a> called \"renderNote\" pointing to the HTML note to render."
  },
  "web_view": {
    "web_view": "Web View",
    "embed_websites": "Note of type Web View allows you to embed websites into Trilium.",
    "create_label": "To start, please create a label with a URL address you want to embed, e.g. #webViewSrc=\"https://www.google.com\"",
    "disclaimer": "Disclaimer on the experimental status",
    "experimental_note": "Web View is an experimental note type, and it might be removed or substantially changed in the future. Web View works also only in the desktop build."
  },
  "backend_log": {
    "refresh": "Refresh"
  },
  "consistency_checks": {
    "title": "Consistency Checks",
    "find_and_fix_button": "Find and fix consistency issues",
    "finding_and_fixing_message": "Finding and fixing consistency issues...",
    "issues_fixed_message": "Consistency issues should be fixed."
  },
  "database_anonymization": {
    "title": "Database Anonymization",
    "full_anonymization": "Full Anonymization",
    "full_anonymization_description": "This action will create a new copy of the database and anonymize it (remove all note content and leave only structure and some non-sensitive metadata) for sharing online for debugging purposes without fear of leaking your personal data.",
    "save_fully_anonymized_database": "Save fully anonymized database",
    "light_anonymization": "Light Anonymization",
    "light_anonymization_description": "This action will create a new copy of the database and do a light anonymization on it — specifically only content of all notes will be removed, but titles and attributes will remain. Additionally, custom JS frontend/backend script notes and custom widgets will remain. This provides more context to debug the issues.",
    "choose_anonymization": "You can decide yourself if you want to provide a fully or lightly anonymized database. Even fully anonymized DB is very useful, however in some cases lightly anonymized database can speed up the process of bug identification and fixing.",
    "save_lightly_anonymized_database": "Save lightly anonymized database",
    "existing_anonymized_databases": "Existing anonymized databases",
    "creating_fully_anonymized_database": "Creating fully anonymized database...",
    "creating_lightly_anonymized_database": "Creating lightly anonymized database...",
    "error_creating_anonymized_database": "Could not create anonymized database, check backend logs for details",
    "successfully_created_fully_anonymized_database": "Created fully anonymized database in {{anonymizedFilePath}}",
    "successfully_created_lightly_anonymized_database": "Created lightly anonymized database in {{anonymizedFilePath}}",
    "no_anonymized_database_yet": "No anonymized database yet."
  },
  "database_integrity_check": {
    "title": "Database Integrity Check",
    "description": "This will check that the database is not corrupted on the SQLite level. It might take some time, depending on the DB size.",
    "check_button": "Check database integrity",
    "checking_integrity": "Checking database integrity...",
    "integrity_check_succeeded": "Integrity check succeeded - no problems found.",
    "integrity_check_failed": "Integrity check failed: {{results}}"
  },
  "sync": {
    "title": "Sync",
    "force_full_sync_button": "Force full sync",
    "fill_entity_changes_button": "Fill entity changes records",
    "full_sync_triggered": "Full sync triggered",
    "filling_entity_changes": "Filling entity changes rows...",
    "sync_rows_filled_successfully": "Sync rows filled successfully",
    "finished-successfully": "Sync finished successfully.",
    "failed": "Sync failed: {{message}}"
  },
  "vacuum_database": {
    "title": "Vacuum Database",
    "description": "This will rebuild the database which will typically result in a smaller database file. No data will be actually changed.",
    "button_text": "Vacuum database",
    "vacuuming_database": "Vacuuming database...",
    "database_vacuumed": "Database has been vacuumed"
  },
  "fonts": {
    "theme_defined": "Theme defined",
    "fonts": "Fonts",
    "main_font": "Main Font",
    "font_family": "Font family",
    "size": "Size",
    "note_tree_font": "Note Tree Font",
    "note_detail_font": "Note Detail Font",
    "monospace_font": "Monospace (code) Font",
    "note_tree_and_detail_font_sizing": "Note that tree and detail font sizing is relative to the main font size setting.",
    "not_all_fonts_available": "Not all listed fonts may be available on your system.",
    "apply_font_changes": "To apply font changes, click on",
    "reload_frontend": "reload frontend"
  },
  "max_content_width": {
    "title": "Content Width",
    "default_description": "Trilium by default limits max content width to improve readability for maximized screens on wide screens.",
    "max_width_label": "Max content width in pixels",
    "apply_changes_description": "To apply content width changes, click on",
    "reload_button": "reload frontend",
    "reload_description": "changes from appearance options"
  },
  "native_title_bar": {
    "title": "Native Title Bar (requires app restart)",
    "enabled": "enabled",
    "disabled": "disabled"
  },
  "ribbon": {
    "widgets": "Ribbon widgets",
    "promoted_attributes_message": "Promoted Attributes ribbon tab will automatically open if promoted attributes are present on the note",
    "edited_notes_message": "Edited Notes ribbon tab will automatically open on day notes"
  },
  "theme": {
    "title": "Application Theme",
    "theme_label": "Theme",
    "override_theme_fonts_label": "Override theme fonts",
    "light_theme": "Light",
    "dark_theme": "Dark",
    "triliumnext": "TriliumNext (beta)",
    "layout": "Layout",
    "layout-vertical-title": "Vertical",
    "layout-horizontal-title": "Horizontal",
    "layout-vertical-description": "launcher bar is on the left (default)",
    "layout-horizontal-description": "launcher bar is underneath the tab bar, the tab bar is now full width."
  },
  "zoom_factor": {
    "title": "Zoom Factor (desktop build only)",
    "description": "Zooming can be controlled with CTRL+- and CTRL+= shortcuts as well."
  },
  "code_auto_read_only_size": {
    "title": "Automatic Read-Only Size",
    "description": "Automatic read-only note size is the size after which notes will be displayed in a read-only mode (for performance reasons).",
    "label": "Automatic read-only size (code notes)"
  },
  "code_mime_types": {
    "title": "Available MIME types in the dropdown"
  },
  "vim_key_bindings": {
    "use_vim_keybindings_in_code_notes": "Vim keybindings",
    "enable_vim_keybindings": "Enable Vim keybindings in code notes (no ex mode)"
  },
  "wrap_lines": {
    "wrap_lines_in_code_notes": "Wrap lines in code notes",
    "enable_line_wrap": "Enable Line Wrap (change might need a frontend reload to take effect)"
  },
  "images": {
    "images_section_title": "Images",
    "download_images_automatically": "Download images automatically for offline use.",
    "download_images_description": "Pasted HTML can contain references to online images, Trilium will find those references and download the images so that they are available offline.",
    "enable_image_compression": "Enable image compression",
    "max_image_dimensions": "Max width / height of an image in pixels (image will be resized if it exceeds this setting).",
    "jpeg_quality_description": "JPEG quality (10 - worst quality, 100 - best quality, 50 - 85 is recommended)"
  },
  "attachment_erasure_timeout": {
    "attachment_erasure_timeout": "Attachment Erasure Timeout",
    "attachment_auto_deletion_description": "Attachments get automatically deleted (and erased) if they are not referenced by their note anymore after a defined time out.",
    "erase_attachments_after_x_seconds": "Erase attachments after X seconds of not being used in its note",
    "manual_erasing_description": "You can also trigger erasing manually (without considering the timeout defined above):",
    "erase_unused_attachments_now": "Erase unused attachment notes now",
    "unused_attachments_erased": "Unused attachments have been erased."
  },
  "network_connections": {
    "network_connections_title": "Network Connections",
    "check_for_updates": "Check for updates automatically"
  },
  "note_erasure_timeout": {
    "note_erasure_timeout_title": "Note Erasure Timeout",
    "note_erasure_description": "Deleted notes (and attributes, revisions...) are at first only marked as deleted and it is possible to recover them from Recent Notes dialog. After a period of time, deleted notes are \"erased\" which means their content is not recoverable anymore. This setting allows you to configure the length of the period between deleting and erasing the note.",
    "erase_notes_after_x_seconds": "Erase notes after X seconds",
    "manual_erasing_description": "You can also trigger erasing manually (without considering the timeout defined above):",
    "erase_deleted_notes_now": "Erase deleted notes now",
    "deleted_notes_erased": "Deleted notes have been erased."
  },
  "revisions_snapshot_interval": {
    "note_revisions_snapshot_interval_title": "Note Revision Snapshot Interval",
    "note_revisions_snapshot_description": "The Note revision snapshot interval is the time in seconds after which a new note revision will be created for the note. See <a href=\"https://triliumnext.github.io/Docs/Wiki/note-revisions.html\" class=\"external\">wiki</a> for more info.",
    "snapshot_time_interval_label": "Note revision snapshot time interval (in seconds):"
  },
  "revisions_snapshot_limit": {
    "note_revisions_snapshot_limit_title": "Note Revision Snapshot Limit",
    "note_revisions_snapshot_limit_description": "The note revision snapshot number limit refers to the maximum number of revisions that can be saved for each note. Where -1 means no limit, 0 means delete all revisions. You can set the maximum revisions for a single note through the #versioningLimit label.",
    "snapshot_number_limit_label": "Note revision snapshot number limit:",
    "erase_excess_revision_snapshots": "Erase excess revision snapshots now",
    "erase_excess_revision_snapshots_prompt": "Excess revision snapshots have been erased."
  },
  "search_engine": {
    "title": "Search Engine",
    "custom_search_engine_info": "Custom search engine requires both a name and a URL to be set. If either of these is not set, DuckDuckGo will be used as the default search engine.",
    "predefined_templates_label": "Predefined search engine templates",
    "bing": "Bing",
    "baidu": "Baidu",
    "duckduckgo": "DuckDuckGo",
    "google": "Google",
    "custom_name_label": "Custom search engine name",
    "custom_name_placeholder": "Customize search engine name",
    "custom_url_label": "Custom search engine URL should include {keyword} as a placeholder for the search term.",
    "custom_url_placeholder": "Customize search engine url",
    "save_button": "Save"
  },
  "tray": {
    "title": "System Tray",
    "enable_tray": "Enable tray (Trilium needs to be restarted for this change to take effect)"
  },
  "heading_style": {
    "title": "Heading Style",
    "plain": "Plain",
    "underline": "Underline",
    "markdown": "Markdown-style"
  },
  "highlights_list": {
    "title": "Highlights List",
    "description": "You can customize the highlights list displayed in the right panel:",
    "bold": "Bold text",
    "italic": "Italic text",
    "underline": "Underlined text",
    "color": "Colored text",
    "bg_color": "Text with background color",
    "visibility_title": "Highlights List visibility",
    "visibility_description": "You can hide the highlights widget per-note by adding a #hideHighlightWidget label.",
    "shortcut_info": "You can configure a keyboard shortcut for quickly toggling the right pane (including Highlights) in the Options -> Shortcuts (name 'toggleRightPane')."
  },
  "table_of_contents": {
    "title": "Table of Contents",
    "description": "Table of contents will appear in text notes when the note has more than a defined number of headings. You can customize this number:",
    "disable_info": "You can also use this option to effectively disable TOC by setting a very high number.",
    "shortcut_info": "You can configure a keyboard shortcut for quickly toggling the right pane (including TOC) in the Options -> Shortcuts (name 'toggleRightPane')."
  },
  "text_auto_read_only_size": {
    "title": "Automatic Read-Only Size",
    "description": "Automatic read-only note size is the size after which notes will be displayed in a read-only mode (for performance reasons).",
    "label": "Automatic read-only size (text notes)"
  },
  "i18n": {
    "title": "Localization",
    "language": "Language",
    "first-day-of-the-week": "First day of the week",
    "sunday": "Sunday",
    "monday": "Monday"
  },
  "backup": {
    "automatic_backup": "Automatic backup",
    "automatic_backup_description": "Trilium can back up the database automatically:",
    "enable_daily_backup": "Enable daily backup",
    "enable_weekly_backup": "Enable weekly backup",
    "enable_monthly_backup": "Enable monthly backup",
    "backup_recommendation": "It's recommended to keep the backup turned on, but this can make application startup slow with large databases and/or slow storage devices.",
    "backup_now": "Backup now",
    "backup_database_now": "Backup database now",
    "existing_backups": "Existing backups",
    "date-and-time": "Date & time",
    "path": "Path",
    "database_backed_up_to": "Database has been backed up to",
    "no_backup_yet": "no backup yet"
  },
  "etapi": {
    "title": "ETAPI",
    "description": "ETAPI is a REST API used to access Trilium instance programmatically, without UI.",
    "see_more": "See more details on",
    "wiki": "wiki",
    "and": "and",
    "openapi_spec": "ETAPI OpenAPI spec",
    "create_token": "Create new ETAPI token",
    "existing_tokens": "Existing tokens",
    "no_tokens_yet": "There are no tokens yet. Click on the button above to create one.",
    "token_name": "Token name",
    "created": "Created",
    "actions": "Actions",
    "new_token_title": "New ETAPI token",
    "new_token_message": "Please enter new token's name",
    "default_token_name": "new token",
    "error_empty_name": "Token name can't be empty",
    "token_created_title": "ETAPI token created",
    "token_created_message": "Copy the created token into clipboard. Trilium stores the token hashed and this is the last time you see it.",
    "rename_token": "Rename this token",
    "delete_token": "Delete / deactivate this token",
    "rename_token_title": "Rename token",
    "rename_token_message": "Please enter new token's name",
    "delete_token_confirmation": "Are you sure you want to delete ETAPI token \"{{name}}\"?"
  },
  "options_widget": {
    "options_status": "Options status",
    "options_change_saved": "Options change have been saved."
  },
  "password": {
    "heading": "Password",
    "alert_message": "Please take care to remember your new password. Password is used for logging into the web interface and to encrypt protected notes. If you forget your password, then all your protected notes are forever lost.",
    "reset_link": "Click here to reset it.",
    "old_password": "Old password",
    "new_password": "New password",
    "new_password_confirmation": "New password confirmation",
    "change_password": "Change password",
    "protected_session_timeout": "Protected Session Timeout",
    "protected_session_timeout_description": "Protected session timeout is a time period after which the protected session is wiped from the browser's memory. This is measured from the last interaction with protected notes. See",
    "wiki": "wiki",
    "for_more_info": "for more info.",
    "protected_session_timeout_label": "Protected session timeout (in seconds)",
    "reset_confirmation": "By resetting the password you will forever lose access to all your existing protected notes. Do you really want to reset the password?",
    "reset_success_message": "Password has been reset. Please set new password",
    "change_password_heading": "Change Password",
    "set_password_heading": "Set Password",
    "set_password": "Set Password",
    "password_mismatch": "New passwords are not the same.",
    "password_changed_success": "Password has been changed. Trilium will be reloaded after you press OK."
  },
  "shortcuts": {
    "keyboard_shortcuts": "Keyboard Shortcuts",
    "multiple_shortcuts": "Multiple shortcuts for the same action can be separated by comma.",
    "electron_documentation": "See <a href=\"https://www.electronjs.org/docs/latest/api/accelerator\">Electron documentation</a> for available modifiers and key codes.",
    "type_text_to_filter": "Type text to filter shortcuts...",
    "action_name": "Action name",
    "shortcuts": "Shortcuts",
    "default_shortcuts": "Default shortcuts",
    "description": "Description",
    "reload_app": "Reload app to apply changes",
    "set_all_to_default": "Set all shortcuts to the default",
    "confirm_reset": "Do you really want to reset all keyboard shortcuts to the default?"
  },
  "spellcheck": {
    "title": "Spell Check",
    "description": "These options apply only for desktop builds, browsers will use their own native spell check.",
    "enable": "Enable spellcheck",
    "language_code_label": "Language code(s)",
    "language_code_placeholder": "for example \"en-US\", \"de-AT\"",
    "multiple_languages_info": "Multiple languages can be separated by comma, e.g. \"en-US, de-DE, cs\". ",
    "available_language_codes_label": "Available language codes:",
    "restart-required": "Changes to the spell check options will take effect after application restart."
  },
  "sync_2": {
    "config_title": "Sync Configuration",
    "server_address": "Server instance address",
    "timeout": "Sync timeout (milliseconds)",
    "proxy_label": "Sync proxy server (optional)",
    "note": "Note",
    "note_description": "If you leave the proxy setting blank, the system proxy will be used (applies to desktop/electron build only).",
    "special_value_description": "Another special value is <code>noproxy</code> which forces ignoring even the system proxy and respects <code>NODE_TLS_REJECT_UNAUTHORIZED</code>.",
    "save": "Save",
    "help": "Help",
    "test_title": "Sync Test",
    "test_description": "This will test the connection and handshake to the sync server. If the sync server isn't initialized, this will set it up to sync with the local document.",
    "test_button": "Test sync",
    "handshake_failed": "Sync server handshake failed, error: {{message}}"
  },
  "api_log": {
    "close": "Close"
  },
  "attachment_detail_2": {
    "will_be_deleted_in": "This attachment will be automatically deleted in {{time}}",
    "will_be_deleted_soon": "This attachment will be automatically deleted soon",
    "deletion_reason": ", because the attachment is not linked in the note's content. To prevent deletion, add the attachment link back into the content or convert the attachment into note.",
    "role_and_size": "Role: {{role}}, Size: {{size}}",
    "link_copied": "Attachment link copied to clipboard.",
    "unrecognized_role": "Unrecognized attachment role '{{role}}'."
  },
  "bookmark_switch": {
    "bookmark": "Bookmark",
    "bookmark_this_note": "Bookmark this note to the left side panel",
    "remove_bookmark": "Remove bookmark"
  },
  "editability_select": {
    "auto": "Auto",
    "read_only": "Read-only",
    "always_editable": "Always Editable",
    "note_is_editable": "Note is editable if it's not too long.",
    "note_is_read_only": "Note is read-only, but can be edited with a button click.",
    "note_is_always_editable": "Note is always editable, regardless of its length."
  },
  "note-map": {
    "button-link-map": "Link Map",
    "button-tree-map": "Tree map"
  },
  "tree-context-menu": {
    "open-in-a-new-tab": "Open in a new tab",
    "open-in-a-new-split": "Open in a new split",
    "insert-note-after": "Insert note after",
    "insert-child-note": "Insert child note",
    "delete": "Delete",
    "search-in-subtree": "Search in subtree",
    "hoist-note": "Hoist note",
    "unhoist-note": "Unhoist note",
    "edit-branch-prefix": "Edit branch prefix",
    "advanced": "Advanced",
    "expand-subtree": "Expand subtree",
    "collapse-subtree": "Collapse subtree",
    "sort-by": "Sort by...",
    "recent-changes-in-subtree": "Recent changes in subtree",
    "convert-to-attachment": "Convert to attachment",
    "copy-note-path-to-clipboard": "Copy note path to clipboard",
    "protect-subtree": "Protect subtree",
    "unprotect-subtree": "Unprotect subtree",
    "copy-clone": "Copy / clone",
    "clone-to": "Clone to...",
    "cut": "Cut",
    "move-to": "Move to...",
    "paste-into": "Paste into",
    "paste-after": "Paste after",
    "duplicate-subtree": "Duplicate subtree",
    "export": "Export",
    "import-into-note": "Import into note",
    "apply-bulk-actions": "Apply bulk actions",
    "converted-to-attachments": "{{count}} notes have been converted to attachments.",
    "convert-to-attachment-confirm": "Are you sure you want to convert note selected notes into attachments of their parent notes?"
  },
  "shared_info": {
    "shared_publicly": "This note is shared publicly on",
    "shared_locally": "This note is shared locally on",
    "help_link": "For help visit <a href=\"https://triliumnext.github.io/Docs/Wiki/sharing.html\">wiki</a>."
  },
  "note_types": {
    "text": "Text",
    "code": "Code",
    "saved-search": "Saved Search",
    "relation-map": "Relation Map",
    "note-map": "Note Map",
    "render-note": "Render Note",
    "book": "Book",
    "mermaid-diagram": "Mermaid Diagram",
    "canvas": "Canvas",
    "web-view": "Web View",
    "mind-map": "Mind Map (Beta)",
    "file": "File",
    "image": "Image",
    "launcher": "Launcher",
    "doc": "Doc",
    "widget": "Widget",
    "confirm-change": "It is not recommended to change note type when note content is not empty. Do you want to continue anyway?"
  },
  "protect_note": {
    "toggle-on": "Protect the note",
    "toggle-off": "Unprotect the note",
    "toggle-on-hint": "Note is not protected, click to make it protected",
    "toggle-off-hint": "Note is protected, click to make it unprotected"
  },
  "shared_switch": {
    "shared": "Shared",
    "toggle-on-title": "Share the note",
    "toggle-off-title": "Unshare the note",
    "shared-branch": "This note exists only as a shared note, unsharing would delete it. Do you want to continue and thus delete this note?",
    "inherited": "Note cannot be unshared here because it is shared through inheritance from an ancestor."
  },
  "template_switch": {
    "template": "Template",
    "toggle-on-hint": "Make the note a template",
    "toggle-off-hint": "Remove the note as a template"
  },
  "open-help-page": "Open help page",
  "find": {
    "case_sensitive": "Case sensitive",
    "match_words": "Match words",
    "find_placeholder": "Find in text...",
    "replace_placeholder": "Replace with...",
    "replace": "Replace",
    "replace_all": "Replace all"
  },
  "highlights_list_2": {
    "title": "Highlights List",
    "options": "Options"
  },
  "mermaid": {
    "diagram_error": "The diagram could not be displayed. See <a href=\"https://mermaid-js.github.io/mermaid/#/flowchart?id=graph\">help and examples</a>."
  },
  "quick-search": {
    "placeholder": "Quick search",
    "searching": "Searching...",
    "no-results": "No results found",
    "more-results": "... and {{number}} more results.",
    "show-in-full-search": "Show in full search"
  },
  "note_tree": {
    "collapse-title": "Collapse note tree",
    "scroll-active-title": "Scroll to active note",
    "tree-settings-title": "Tree settings",
    "hide-archived-notes": "Hide archived notes",
    "automatically-collapse-notes": "Automatically collapse notes",
    "automatically-collapse-notes-title": "Notes will be collapsed after period of inactivity to declutter the tree.",
    "save-changes": "Save & apply changes",
    "auto-collapsing-notes-after-inactivity": "Auto collapsing notes after inactivity...",
    "saved-search-note-refreshed": "Saved search note refreshed."
  },
  "title_bar_buttons": {
    "window-on-top": "Keep Window on Top"
  },
  "note_detail": {
    "could_not_find_typewidget": "Could not find typeWidget for type '{{type}}'"
  },
  "note_title": {
    "placeholder": "type note's title here..."
  },
  "search_result": {
    "no_notes_found": "No notes have been found for given search parameters.",
    "search_not_executed": "Search has not been executed yet. Click on \"Search\" button above to see the results."
  },
  "spacer": {
    "configure_launchbar": "Configure Launchbar"
  },
  "sql_result": {
    "no_rows": "No rows have been returned for this query"
  },
  "sql_table_schemas": {
    "tables": "Tables"
  },
  "tab_row": {
    "close_tab": "Close tab",
    "add_new_tab": "Add new tab",
    "close": "Close",
    "close_other_tabs": "Close other tabs",
    "close_right_tabs": "Close tabs to the right",
    "close_all_tabs": "Close all tabs",
    "reopen_last_tab": "Reopen last closed tab",
    "move_tab_to_new_window": "Move this tab to a new window",
    "copy_tab_to_new_window": "Copy this tab to a new window",
    "new_tab": "New tab"
  },
  "toc": {
    "table_of_contents": "Table of Contents",
    "options": "Options"
  },
  "watched_file_update_status": {
    "file_last_modified": "File <code class=\"file-path\"></code> has been last modified on <span class=\"file-last-modified\"></span>.",
    "upload_modified_file": "Upload modified file",
    "ignore_this_change": "Ignore this change"
  },
  "app_context": {
    "please_wait_for_save": "Please wait for a couple of seconds for the save to finish, then you can try again."
  },
  "note_create": {
    "duplicated": "Note \"{{title}}\" has been duplicated."
  },
  "image": {
    "copied-to-clipboard": "A reference to the image has been copied to clipboard. This can be pasted in any text note.",
    "cannot-copy": "Could not copy the image reference to clipboard."
  },
  "clipboard": {
    "cut": "Note(s) have been cut into clipboard.",
    "copied": "Note(s) have been copied into clipboard."
  },
  "entrypoints": {
    "note-revision-created": "Note revision has been created.",
    "note-executed": "Note executed.",
    "sql-error": "Error occurred while executing SQL query: {{message}}"
  },
  "branches": {
    "cannot-move-notes-here": "Cannot move notes here.",
    "delete-status": "Delete status",
    "delete-notes-in-progress": "Delete notes in progress: {{count}}",
    "delete-finished-successfully": "Delete finished successfully.",
    "undeleting-notes-in-progress": "Undeleting notes in progress: {{count}}",
    "undeleting-notes-finished-successfully": "Undeleting notes finished successfully."
  },
  "frontend_script_api": {
    "async_warning": "You're passing an async function to `api.runOnBackend()` which will likely not work as you intended.\\nEither make the function synchronous (by removing `async` keyword), or use `api.runAsyncOnBackendWithManualTransactionHandling()`.",
    "sync_warning": "You're passing a synchronous function to `api.runAsyncOnBackendWithManualTransactionHandling()`,\\nwhile you should likely use `api.runOnBackend()` instead."
  },
  "ws": {
    "sync-check-failed": "Sync check failed!",
    "consistency-checks-failed": "Consistency checks failed! See logs for details.",
    "encountered-error": "Encountered error \"{{message}}\", check out the console."
  },
  "hoisted_note": {
    "confirm_unhoisting": "Requested note '{{requestedNote}}' is outside of hoisted note '{{hoistedNote}}' subtree and you must unhoist to access the note. Do you want to proceed with unhoisting?"
  },
  "launcher_context_menu": {
    "reset_launcher_confirm": "Do you really want to reset \"{{title}}\"? All data / settings in this note (and its children) will be lost and the launcher will be returned to its original location.",
    "add-note-launcher": "Add a note launcher",
    "add-script-launcher": "Add a script launcher",
    "add-custom-widget": "Add a custom widget",
    "add-spacer": "Add spacer",
    "delete": "Delete",
    "reset": "Reset",
    "move-to-visible-launchers": "Move to visible launchers",
    "move-to-available-launchers": "Move to available launchers",
    "duplicate-launcher": "Duplicate launcher"
  },
  "editable-text": {
    "auto-detect-language": "Auto-detected"
  },
  "highlighting": {
    "title": "Code Syntax Highlighting for Text Notes",
    "description": "Controls the syntax highlighting for code blocks inside text notes, code notes will not be affected.",
    "color-scheme": "Color Scheme"
  },
  "code_block": {
    "word_wrapping": "Word wrapping"
  },
  "classic_editor_toolbar": {
    "title": "Formatting"
  },
  "editor": {
    "title": "Editor"
  },
  "editing": {
    "editor_type": {
      "label": "Formatting toolbar",
      "floating": {
        "title": "Floating",
        "description": "editing tools appear near the cursor;"
      },
      "fixed": {
        "title": "Fixed",
        "description": "editing tools appear in the \"Formatting\" ribbon tab."
      }
    }
  },
  "electron_context_menu": {
    "add-term-to-dictionary": "Add \"{{term}}\" to dictionary",
    "cut": "Cut",
    "copy": "Copy",
    "copy-link": "Copy link",
    "paste": "Paste",
    "paste-as-plain-text": "Paste as plain text",
    "search_online": "Search for \"{{term}}\" with {{searchEngine}}"
  },
  "image_context_menu": {
    "copy_reference_to_clipboard": "Copy reference to clipboard",
    "copy_image_to_clipboard": "Copy image to clipboard"
  },
  "link_context_menu": {
    "open_note_in_new_tab": "Open note in a new tab",
    "open_note_in_new_split": "Open note in a new split",
    "open_note_in_new_window": "Open note in a new window"
  },
<<<<<<< HEAD
  "share_page": {
    "parent": "Parent:",
    "login": "Login",
    "child-notes": "Child notes:",
    "no-content": "This note has no content.",
    "clipped-from": "Clipped from: %s"
  },
  "share": {
    "settings_title": "Share Settings",
    "redirect_bare_domain": "Redirect bare domain to share",
    "redirect_bare_domain_description": "When enabled, accessing the root URL (/) will redirect to the share page (/share). Relies on having one more more notes shared, and one having `#shareRoot` attribute defined. (default: false)",
    "show_login_in_share": "Show login in share theme",
    "show_login_in_share_description": "When enabled, shows a login button in the share theme (default: false). Probably best to leave it disabled and visit '{{hostname}}/login' manually to login."
=======
  "electron_integration": {
    "desktop-application": "Desktop Application",
    "native-title-bar": "Native title bar",
    "native-title-bar-description": "For Windows and macOS, keeping the native title bar off makes the application look more compact. On Linux, keeping the native title bar on integrates better with the rest of the system.",
    "background-effects": "Enable background effects (Windows 11 only)",
    "background-effects-description": "The Mica effect adds a blurred, stylish background to app windows, creating depth and a modern look.",
    "restart-app-button": "Restart the application to view the changes",
    "zoom-factor": "Zoom factor"
>>>>>>> 018557bb
  }
}<|MERGE_RESOLUTION|>--- conflicted
+++ resolved
@@ -1434,7 +1434,7 @@
     "saved-search-note-refreshed": "Saved search note refreshed."
   },
   "title_bar_buttons": {
-    "window-on-top": "Keep Window on Top"
+    "window-on-top": "Keep this window on top."
   },
   "note_detail": {
     "could_not_find_typewidget": "Could not find typeWidget for type '{{type}}'"
@@ -1574,30 +1574,5 @@
     "open_note_in_new_tab": "Open note in a new tab",
     "open_note_in_new_split": "Open note in a new split",
     "open_note_in_new_window": "Open note in a new window"
-  },
-<<<<<<< HEAD
-  "share_page": {
-    "parent": "Parent:",
-    "login": "Login",
-    "child-notes": "Child notes:",
-    "no-content": "This note has no content.",
-    "clipped-from": "Clipped from: %s"
-  },
-  "share": {
-    "settings_title": "Share Settings",
-    "redirect_bare_domain": "Redirect bare domain to share",
-    "redirect_bare_domain_description": "When enabled, accessing the root URL (/) will redirect to the share page (/share). Relies on having one more more notes shared, and one having `#shareRoot` attribute defined. (default: false)",
-    "show_login_in_share": "Show login in share theme",
-    "show_login_in_share_description": "When enabled, shows a login button in the share theme (default: false). Probably best to leave it disabled and visit '{{hostname}}/login' manually to login."
-=======
-  "electron_integration": {
-    "desktop-application": "Desktop Application",
-    "native-title-bar": "Native title bar",
-    "native-title-bar-description": "For Windows and macOS, keeping the native title bar off makes the application look more compact. On Linux, keeping the native title bar on integrates better with the rest of the system.",
-    "background-effects": "Enable background effects (Windows 11 only)",
-    "background-effects-description": "The Mica effect adds a blurred, stylish background to app windows, creating depth and a modern look.",
-    "restart-app-button": "Restart the application to view the changes",
-    "zoom-factor": "Zoom factor"
->>>>>>> 018557bb
   }
 }