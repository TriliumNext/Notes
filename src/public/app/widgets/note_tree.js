--- conflicted
+++ resolved
@@ -963,12 +963,8 @@
 
         if (this.noteContext
             && this.noteContext.notePath
-<<<<<<< HEAD
-            && !this.noteContext.note.isDeleted
-=======
             && !this.noteContext.note?.isDeleted
             && !this.noteContext.notePath.includes("root/hidden")
->>>>>>> b9c22fcb
         ) {
             const newActiveNode = await this.getNodeFromPath(this.noteContext.notePath);
 
