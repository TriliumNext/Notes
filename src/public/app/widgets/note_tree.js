--- conflicted
+++ resolved
@@ -982,10 +982,6 @@
         const oldActiveNode = this.getActiveNode();
 
         const newActiveNode = this.noteContext?.notePath
-<<<<<<< HEAD
-=======
-            && !this.noteContext.note?.isDeleted
->>>>>>> 6ec6d66f
             && (!treeService.isNotePathInHiddenSubtree(this.noteContext.notePath) || await hoistedNoteService.isHoistedInHiddenSubtree())
             && await this.getNodeFromPath(this.noteContext.notePath);
 
@@ -1120,13 +1116,8 @@
                 const note = froca.getNoteFromCache(ecAttr.noteId);
 
                 if (note && note.getChildNoteIds().includes(ecAttr.value)) {
-<<<<<<< HEAD
-                    // there's a new /deleted imageLink betwen note and its image child - which can show/hide
+                    // there's a new /deleted imageLink between note and its image child - which can show/hide
                     // the image (if there is an imageLink relation between parent and child,
-=======
-                    // there's new/deleted imageLink between note and its image child - which can show/hide
-                    // the image (if there is a imageLink relation between parent and child
->>>>>>> 6ec6d66f
                     // then it is assumed to be "contained" in the note and thus does not have to be displayed in the tree)
                     noteIdsToReload.add(ecAttr.noteId);
                 }
