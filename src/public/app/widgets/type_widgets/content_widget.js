--- conflicted
+++ resolved
@@ -96,11 +96,8 @@
         RevisionsSnapshotIntervalOptions,
         RevisionSnapshotsLimitOptions,
         NetworkConnectionsOptions,
-<<<<<<< HEAD
+        HtmlImportTagsOptions,
         ShareSettingsOptions
-=======
-        HtmlImportTagsOptions
->>>>>>> 221fd3c2
     ],
     _optionsAdvanced: [
         DatabaseIntegrityCheckOptions,
