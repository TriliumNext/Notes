import libraryLoader from "../../services/library_loader.js";
import noteAutocompleteService from '../../services/note_autocomplete.js';
import mimeTypesService from '../../services/mime_types.js';
import utils from "../../services/utils.js";
import keyboardActionService from "../../services/keyboard_actions.js";
import treeCache from "../../services/tree_cache.js";
import treeService from "../../services/tree.js";
import noteCreateService from "../../services/note_create.js";
import AbstractTextTypeWidget from "./abstract_text_type_widget.js";

const ENABLE_INSPECTOR = false;

const mentionSetup = {
    feeds: [
        {
            marker: '@',
            feed: queryText => {
                return new Promise((res, rej) => {
                    noteAutocompleteService.autocompleteSource(queryText, rows => {
                        res(rows.map(row => {
                            return {
                                id: '@' + row.notePathTitle,
                                name: row.notePathTitle,
                                link: '#' + row.notePath,
                                notePath: row.notePath,
                                highlightedNotePathTitle: row.highlightedNotePathTitle
                            }
                        }));
                    });
                });
            },
            itemRenderer: item => {
                const itemElement = document.createElement('span');

                itemElement.classList.add('mentions-item');
                itemElement.innerHTML = `${item.highlightedNotePathTitle} `;

                return itemElement;
            },
            minimumCharacters: 0
        }
    ]
};

const TPL = `
<div class="note-detail-text note-detail-printable">
    <style>
    .note-detail-text h1 { font-size: 2.0em; }
    .note-detail-text h2 { font-size: 1.8em; }
    .note-detail-text h3 { font-size: 1.6em; }
    .note-detail-text h4 { font-size: 1.4em; }
    .note-detail-text h5 { font-size: 1.2em; }
    .note-detail-text h6 { font-size: 1.1em; }
    
    .note-detail-text {
        overflow: auto;
        height: 100%;
        font-family: var(--detail-text-font-family);
        padding-left: 12px;
    }
    
    .note-detail-text-editor {
        padding-top: 10px;
        border: 0 !important;
        box-shadow: none !important;
        /* This is because with empty content height of editor is 0 and it's impossible to click into it */
        min-height: 500px;
    }
    
    .note-detail-text p:first-child, .note-detail-text::before {
        margin-top: 0;
    }
    </style>

    <div class="note-detail-text-editor" tabindex="10000"></div>
</div>
`;

export default class EditableTextTypeWidget extends AbstractTextTypeWidget {
    static getType() { return "editable-text"; }

    doRender() {
        this.$widget = $(TPL);
        this.$editor = this.$widget.find('.note-detail-text-editor');

        this.initialized = this.initEditor();

        keyboardActionService.setupActionsForElement('text-detail', this.$widget, this);

        super.doRender();

        return this.$widget;
    }

    async initEditor() {
        await libraryLoader.requireLibrary(libraryLoader.CKEDITOR);

        const codeBlockLanguages =
            (await mimeTypesService.getMimeTypes())
                .filter(mt => mt.enabled)
                .map(mt => ({
                        language: mt.mime.toLowerCase().replace(/[\W_]+/g,"-"),
                        label: mt.title
                    }));

        // CKEditor since version 12 needs the element to be visible before initialization. At the same time
        // we want to avoid flicker - i.e. show editor only once everything is ready. That's why we have separate
        // display of $widget in both branches.
        this.$widget.show();

        this.textEditor = await BalloonEditor.create(this.$editor[0], {
            placeholder: "Type the content of your note here ...",
            mention: mentionSetup,
            codeBlock: {
                languages: codeBlockLanguages
            }
        });

        this.textEditor.model.document.on('change:data', () => this.spacedUpdate.scheduleUpdate());

        if (glob.isDev && ENABLE_INSPECTOR) {
            await import(/* webpackIgnore: true */'../../../libraries/ckeditor/inspector.js');
            CKEditorInspector.attach(this.textEditor);
        }
    }

    async doRefresh(note) {
        const noteComplement = await treeCache.getNoteComplement(note.noteId);

        await this.spacedUpdate.allowUpdateWithoutChange(() => {
            if (noteComplement.content) {
                this.textEditor.setData(noteComplement.content);
            }
        });
    }

    getContent() {
        const content = this.textEditor.getData();

        // if content is only tags/whitespace (typically <p>&nbsp;</p>), then just make it empty
        // this is important when setting new note to code
        return utils.isHtmlEmpty(content) ? '' : content;
    }

    focus() {
        this.$editor.trigger('focus');
    }

    show() {}

    getEditor() {
        return this.textEditor;
    }

    cleanup() {
        if (this.textEditor) {
            this.spacedUpdate.allowUpdateWithoutChange(() => {
                this.textEditor.setData('');
            });
        }
    }

    insertDateTimeToTextCommand() {
        const date = new Date();
        const dateString = utils.formatDateTime(date);

        this.addTextToEditor(dateString);
    }

    async addLinkToEditor(linkHref, linkTitle) {
        await this.initialized;

        this.textEditor.model.change(writer => {
            const insertPosition = this.textEditor.model.document.selection.getFirstPosition();
            writer.insertText(linkTitle, {linkHref: linkHref}, insertPosition);
        });
    }

    async addTextToEditor(text) {
        await this.initialized;

        this.textEditor.model.change(writer => {
            const insertPosition = this.textEditor.model.document.selection.getFirstPosition();
            writer.insertText(text, insertPosition);
        });
    }

    addTextToActiveEditorEvent(text) {
        if (!this.isActive()) {
            return;
        }

        this.addTextToEditor(text);
    }

    async addLink(notePath, linkTitle) {
        await this.initialized;

        if (linkTitle) {
            if (this.hasSelection()) {
                this.textEditor.execute('link', '#' + notePath);
            } else {
                await this.addLinkToEditor('#' + notePath, linkTitle);
            }
        }
        else {
            this.textEditor.execute('referenceLink', { notePath: notePath });
        }

        this.textEditor.editing.view.focus();
    }

    // returns true if user selected some text, false if there's no selection
    hasSelection() {
        const model = this.textEditor.model;
        const selection = model.document.selection;

        return !selection.isCollapsed;
    }

    async executeInActiveEditorEvent({callback}) {
        if (!this.isActive()) {
            return;
        }

        await this.initialized;

        callback(this.textEditor);
    }

    addLinkToTextCommand() {
        import("../../dialogs/add_link.js").then(d => d.showDialog(this));
    }

    addIncludeNoteToTextCommand() {
        import("../../dialogs/include_note.js").then(d => d.showDialog(this));
    }

    addIncludeNote(noteId, boxSize) {
        this.textEditor.model.change( writer => {
            // Insert <includeNote>*</includeNote> at the current selection position
            // in a way that will result in creating a valid model structure
            this.textEditor.model.insertContent(writer.createElement('includeNote', {
                noteId: noteId,
                boxSize: boxSize
            }));
        } );
    }

    async addImage(noteId) {
        const note = await treeCache.getNote(noteId);

        this.textEditor.model.change( writer => {
            const src = `api/images/${note.noteId}/${note.title}`;

            const imageElement = writer.createElement( 'image',  { 'src': src } );

            this.textEditor.model.insertContent(imageElement, this.textEditor.model.document.selection);
        } );
    }

<<<<<<< HEAD
    async createNoteForReferenceLink(title) {
        const {parentNoteId} = treeService.getNoteIdAndParentIdFromNotePath(this.notePath);

        const {note} = await noteCreateService.createNote(parentNoteId, {
            activate: false,
            title: title,
            target: 'after',
            targetBranchId: await treeCache.getBranchId(parentNoteId, this.noteId),
            type: 'text'
        });

        const notePath = treeService.getSomeNotePath(note);

        return notePath;
=======
    async refreshIncludedNoteEvent({noteId}) {
        this.refreshIncludedNote(this.$editor, noteId);
>>>>>>> f745e21e
    }
}<|MERGE_RESOLUTION|>--- conflicted
+++ resolved
@@ -259,7 +259,6 @@
         } );
     }
 
-<<<<<<< HEAD
     async createNoteForReferenceLink(title) {
         const {parentNoteId} = treeService.getNoteIdAndParentIdFromNotePath(this.notePath);
 
@@ -274,9 +273,9 @@
         const notePath = treeService.getSomeNotePath(note);
 
         return notePath;
-=======
+    }
+
     async refreshIncludedNoteEvent({noteId}) {
         this.refreshIncludedNote(this.$editor, noteId);
->>>>>>> f745e21e
     }
 }