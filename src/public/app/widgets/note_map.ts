import server from "../services/server.js";
import attributeService from "../services/attributes.js";
import hoistedNoteService from "../services/hoisted_note.js";
import appContext, { type EventData } from "../components/app_context.js";
import NoteContextAwareWidget from "./note_context_aware_widget.js";
import linkContextMenuService from "../menus/link_context_menu.js";
import utils from "../services/utils.js";
import { t } from "../services/i18n.js";
import type ForceGraph from "force-graph";
import type { GraphData, LinkObject, NodeObject } from "force-graph";
import type FNote from "../entities/fnote.js";

const esc = utils.escapeHtml;

const TPL = `<div class="note-map-widget">
    <style>
        .note-detail-note-map {
            height: 100%;
            overflow: hidden;
        }

        .map-type-switcher {
            position: absolute;
            top: 10px;
            left: 10px;
            z-index: 10; /* should be below dropdown (note actions) */
        }

        .map-type-switcher button.bx {
            font-size: 130%;
            padding: 1px 10px 1px 10px;
        }

        /* Style Ui Element to Drag Nodes */
        .fixnodes-type-switcher {
            position: absolute;
            display: flex;
            align-items: center;
            bottom: 10px;
            left: 10px;
            z-index: 10; /* should be below dropdown (note actions) */
            border-radius: .2rem;
        }

        .fixnodes-type-switcher button.toggled {
            background: var(--active-item-background-color);
            color: var(--active-item-text-color);
        }

        /* Start of styling the slider */
        .fixnodes-type-switcher input[type="range"] {

            /* removing default appearance */
            -webkit-appearance: none;
            appearance: none;
            margin-left: 15px;
            width: 150px;
        }

        /* Changing slider tracker */
        .fixnodes-type-switcher input[type="range"]::-webkit-slider-runnable-track {
            height: 4px;
            background-color: var(--main-border-color);
            border-radius: 4px;
        }

        /* Changing Slider Thumb */
        .fixnodes-type-switcher input[type="range"]::-webkit-slider-thumb {
            /* removing default appearance */
            -webkit-appearance: none;
            appearance: none;
            /* creating a custom design */
            height: 15px;
            width: 15px;
            margin-top:-5px;
            background-color: var(--accented-background-color);
            border: 1px solid var(--main-text-color);
            border-radius: 50%;
        }

        .fixnodes-type-switcher input[type="range"]::-moz-range-track {
            background-color: var(--main-border-color);
            border-radius: 4px;
        }

        .fixnodes-type-switcher input[type="range"]::-moz-range-thumb {
            background-color: var(--accented-background-color);
            border-color: var(--main-text-color);
            height: 10px;
            width: 10px;
        }

        /* End of styling the slider */

    </style>

    <div class="btn-group btn-group-sm map-type-switcher" role="group">
      <button type="button" class="btn bx bx-network-chart tn-tool-button" title="${t("note-map.button-link-map")}" data-type="link"></button>
      <button type="button" class="btn bx bx-sitemap tn-tool-button" title="${t("note-map.button-tree-map")}" data-type="tree"></button>
    </div>

    <! UI for dragging Notes and link force >

    <div class=" btn-group-sm fixnodes-type-switcher" role="group">
      <button type="button" data-toggle="button" class="btn bx bx-lock-alt tn-tool-button" title="${t("note_map.fix-nodes")}" data-type="moveable"></button>
      <input type="range" class="slider" min="1" title="${t("note_map.link-distance")}" max="100" value="40" >
    </div>

    <div class="style-resolver"></div>

    <div class="note-map-container"></div>
</div>`;

type WidgetMode = "type" | "ribbon";
type MapType = "tree" | "link";
type Data = GraphData<NodeObject, LinkObject<NodeObject>>;

interface Node extends NodeObject {
    id: string;
    name: string;
    type: string;
    color: string;
}

interface Link extends LinkObject<NodeObject> {
    id: string;
    name: string;

    x: number;
    y: number;
    source: Node;
    target: Node;
}

interface NotesAndRelationsData {
    nodes: Node[];
    links: {
        id: string;
        source: string;
        target: string;
        name: string;
    }[];
}

// Replace
interface ResponseLink {
    key: string;
    sourceNoteId: string;
    targetNoteId: string;
    name: string;
}

interface PostNotesMapResponse {
    notes: string[];
    links: ResponseLink[];
    noteIdToDescendantCountMap: Record<string, number>;
}

interface GroupedLink {
    id: string;
    sourceNoteId: string;
    targetNoteId: string;
    names: string[];
}

interface CssData {
    fontFamily: string;
    textColor: string;
    mutedTextColor: string;
}

export default class NoteMapWidget extends NoteContextAwareWidget {

    private fixNodes: boolean;
    private widgetMode: WidgetMode;
    private mapType?: MapType;
    private cssData!: CssData;

    private themeStyle!: string;
    private $container!: JQuery<HTMLElement>;
    private $styleResolver!: JQuery<HTMLElement>;
<<<<<<< HEAD
=======
    private $fixNodesButton!: JQuery<HTMLElement>;
>>>>>>> 62706a6a
    graph!: ForceGraph;
    private noteIdToSizeMap!: Record<string, number>;
    private zoomLevel!: number;
    private nodes!: Node[];

    constructor(widgetMode: WidgetMode) {
        super();
        this.fixNodes = false; // needed to save the status of the UI element. Is set later in the code
        this.widgetMode = widgetMode; // 'type' or 'ribbon'
    }

    doRender() {
        this.$widget = $(TPL);

        const documentStyle = window.getComputedStyle(document.documentElement);
        this.themeStyle = documentStyle.getPropertyValue("--theme-style")?.trim();

        this.$container = this.$widget.find(".note-map-container");
        this.$styleResolver = this.$widget.find(".style-resolver");
        this.$fixNodesButton = this.$widget.find(".fixnodes-type-switcher > button");

        new ResizeObserver(() => this.setDimensions()).observe(this.$container[0]);

        this.$widget.find(".map-type-switcher button").on("click", async (e) => {
            const type = $(e.target).closest("button").attr("data-type");

            await attributeService.setLabel(this.noteId ?? "", "mapType", type);
        });

        // Reading the status of the Drag nodes Ui element. Changing it´s color when activated.
        // Reading Force value of the link distance.
        this.$fixNodesButton.on("click", async (event) => {
            this.fixNodes = !this.fixNodes;
            this.$fixNodesButton.toggleClass("toggled", this.fixNodes);
        });

        super.doRender();
    }

    setDimensions() {
        if (!this.graph) {
            // no graph has been even rendered
            return;
        }

        const $parent = this.$widget.parent();

        this.graph
            .height($parent.height() || 0)
            .width($parent.width() || 0);
    }

    async refreshWithNote(note: FNote) {
        this.$widget.show();

        this.cssData = {
            fontFamily: this.$container.css("font-family"),
            textColor: this.rgb2hex(this.$container.css("color")),
            mutedTextColor: this.rgb2hex(this.$styleResolver.css("color"))
        };

        this.mapType = note.getLabelValue("mapType") === "tree" ? "tree" : "link";

        //variables for the hover effekt. We have to save the neighbours of a hovered node in a set. Also we need to save the links as well as the hovered node itself

        let hoverNode: NodeObject | null = null;
        const highlightLinks = new Set();
        const neighbours = new Set();

        const ForceGraph = (await import("force-graph")).default;
        this.graph = new ForceGraph(this.$container[0])
            .width(this.$container.width() || 0)
            .height(this.$container.height() || 0)
            .onZoom((zoom) => this.setZoomLevel(zoom.k))
            .d3AlphaDecay(0.01)
            .d3VelocityDecay(0.08)

            //Code to fixate nodes when dragged
            .onNodeDragEnd((node) => {
                if (this.fixNodes) {
                    node.fx = node.x;
                    node.fy = node.y;
                } else {
                    node.fx = undefined;
                    node.fy = undefined;
                }
            })
            //check if hovered and set the hovernode variable, saving the hovered node object into it. Clear links variable everytime you hover. Without clearing links will stay highlighted
            .onNodeHover((node) => {
                hoverNode = node || null;
                highlightLinks.clear();
            })

            // set link width to immitate a highlight effekt. Checking the condition if any links are saved in the previous defined set highlightlinks
            .linkWidth((link) => (highlightLinks.has(link) ? 3 : 0.4))
            .linkColor((link) => (highlightLinks.has(link) ? "white" : this.cssData.mutedTextColor))
            .linkDirectionalArrowLength(4)
            .linkDirectionalArrowRelPos(0.95)

            // main code for highlighting hovered nodes and neighbours. here we "style" the nodes. the nodes are rendered several hundred times per second.
            .nodeCanvasObject((_node, ctx) => {
                const node = _node as Node;
                if (hoverNode == node) {
                    //paint only hovered node
                    this.paintNode(node, "#661822", ctx);
                    neighbours.clear(); //clearing neighbours or the effect would be maintained after hovering is over
                    for (const _link of data.links) {
                        const link = _link as unknown as Link;
                        //check if node is part of a link in the canvas, if so add it´s neighbours and related links to the previous defined variables to paint the nodes
                        if (link.source.id == node.id || link.target.id == node.id) {
                            neighbours.add(link.source);
                            neighbours.add(link.target);
                            highlightLinks.add(link);
                            neighbours.delete(node);
                        }
                    }
                } else if (neighbours.has(node) && hoverNode != null) {
                    //paint neighbours
                    this.paintNode(node, "#9d6363", ctx);
                } else {
                    this.paintNode(node, this.getColorForNode(node), ctx); //paint rest of nodes in canvas
                }
            })

            .nodePointerAreaPaint((node, _, ctx) => this.paintNode(node as Node, this.getColorForNode(node as Node), ctx))
            .nodePointerAreaPaint((node, color, ctx) => {
                if (!node.id) {
                    return;
                }

                ctx.fillStyle = color;
                ctx.beginPath();
                if (node.x && node.y) {
                    ctx.arc(node.x, node.y, this.noteIdToSizeMap[node.id], 0, 2 * Math.PI, false);
                }
                ctx.fill();
            })
            .nodeLabel((node) => esc((node as Node).name))
            .maxZoom(7)
            .warmupTicks(30)
            .onNodeClick((node) => {
                if (node.id) {
                    appContext.tabManager.getActiveContext()?.setNote((node as Node).id);
                }
            })
            .onNodeRightClick((node, e) => {
                if (node.id) {
                    linkContextMenuService.openContextMenu((node as Node).id, e);
                }
            });

        if (this.mapType === "link") {
            this.graph
                .linkLabel((l) => `${esc((l as Link).source.name)} - <strong>${esc((l as Link).name)}</strong> - ${esc((l as Link).target.name)}`)
                .linkCanvasObject((link, ctx) => this.paintLink(link as Link, ctx))
                .linkCanvasObjectMode(() => "after");
        }

        const mapRootNoteId = this.getMapRootNoteId();
        const data = await this.loadNotesAndRelations(mapRootNoteId);

        const nodeLinkRatio = data.nodes.length / data.links.length;
        const magnifiedRatio = Math.pow(nodeLinkRatio, 1.5);
        const charge = -20 / magnifiedRatio;
        const boundedCharge = Math.min(-3, charge);
        let distancevalue = 40; // default value for the link force of the nodes

        this.$widget.find(".fixnodes-type-switcher input").on("change", async (e) => {
            distancevalue = parseInt(e.target.closest("input")?.value ?? "0");
            this.graph.d3Force("link")?.distance(distancevalue);

            this.renderData(data);
        });

        this.graph.d3Force("center")?.strength(0.2);
        this.graph.d3Force("charge")?.strength(boundedCharge);
        this.graph.d3Force("charge")?.distanceMax(1000);

        this.renderData(data);
    }

    getMapRootNoteId(): string {
        if (this.noteId && this.widgetMode === "ribbon") {
            return this.noteId;
        }

        let mapRootNoteId = this.note?.getLabelValue("mapRootNoteId");

        if (mapRootNoteId === "hoisted") {
            mapRootNoteId = hoistedNoteService.getHoistedNoteId();
        } else if (!mapRootNoteId) {
            mapRootNoteId = appContext.tabManager.getActiveContext()?.parentNoteId;
        }

        return mapRootNoteId ?? "";
    }

    getColorForNode(node: Node) {
        if (node.color) {
            return node.color;
        } else if (this.widgetMode === "ribbon" && node.id === this.noteId) {
            return "red"; // subtree root mark as red
        } else {
            return this.generateColorFromString(node.type);
        }
    }

    generateColorFromString(str: string) {
        if (this.themeStyle === "dark") {
            str = `0${str}`; // magic lightning modifier
        }

        let hash = 0;
        for (let i = 0; i < str.length; i++) {
            hash = str.charCodeAt(i) + ((hash << 5) - hash);
        }

        let color = "#";
        for (let i = 0; i < 3; i++) {
            const value = (hash >> (i * 8)) & 0xff;

            color += `00${value.toString(16)}`.substr(-2);
        }
        return color;
    }

    rgb2hex(rgb: string) {
        return `#${(rgb.match(/^rgb\((\d+),\s*(\d+),\s*(\d+)\)$/) || [])
            .slice(1)
            .map((n) => parseInt(n, 10).toString(16).padStart(2, "0"))
            .join("")}`;
    }

    setZoomLevel(level: number) {
        this.zoomLevel = level;
    }

    paintNode(node: Node, color: string, ctx: CanvasRenderingContext2D) {
        const { x, y } = node;
        if (!x || !y) {
            return;
        }
        const size = this.noteIdToSizeMap[node.id];

        ctx.fillStyle = color;
        ctx.beginPath();
        ctx.arc(x, y, size * 0.8, 0, 2 * Math.PI, false);
        ctx.fill();

        const toRender = this.zoomLevel > 2 || (this.zoomLevel > 1 && size > 6) || (this.zoomLevel > 0.3 && size > 10);

        if (!toRender) {
            return;
        }

        ctx.fillStyle = this.cssData.textColor;
        ctx.font = `${size}px ${this.cssData.fontFamily}`;
        ctx.textAlign = "center";
        ctx.textBaseline = "middle";

        let title = node.name;

        if (title.length > 15) {
            title = `${title.substr(0, 15)}...`;
        }

        ctx.fillText(title, x, y + Math.round(size * 1.5));
    }

    paintLink(link: Link, ctx: CanvasRenderingContext2D) {
        if (this.zoomLevel < 5) {
            return;
        }

        ctx.font = `3px ${this.cssData.fontFamily}`;
        ctx.textAlign = "center";
        ctx.textBaseline = "middle";
        ctx.fillStyle = this.cssData.mutedTextColor;

        const { source, target } = link;
        if (typeof source !== "object" || typeof target !== "object") {
            return;
        }

        if (source.x && source.y && target.x && target.y) {
            const x = (source.x + target.x) / 2;
            const y = (source.y + target.y) / 2;
            ctx.save();
            ctx.translate(x, y);

            const deltaY = source.y - target.y;
            const deltaX = source.x - target.x;

            let angle = Math.atan2(deltaY, deltaX);
            let moveY = 2;

            if (angle < -Math.PI / 2 || angle > Math.PI / 2) {
                angle += Math.PI;
                moveY = -2;
            }

            ctx.rotate(angle);
            ctx.fillText(link.name, 0, moveY);
        }

        ctx.restore();
    }

    async loadNotesAndRelations(mapRootNoteId: string): Promise<NotesAndRelationsData> {
        const resp = await server.post<PostNotesMapResponse>(`note-map/${mapRootNoteId}/${this.mapType}`);

        this.calculateNodeSizes(resp);

        const links = this.getGroupedLinks(resp.links);

        this.nodes = resp.notes.map(([noteId, title, type, color]) => ({
            id: noteId,
            name: title,
            type: type,
            color: color
        }));

        return {
            nodes: this.nodes,
            links: links.map((link) => ({
                id: `${link.sourceNoteId}-${link.targetNoteId}`,
                source: link.sourceNoteId,
                target: link.targetNoteId,
                name: link.names.join(", ")
            }))
        };
    }

    getGroupedLinks(links: ResponseLink[]): GroupedLink[] {
        const linksGroupedBySourceTarget: Record<string, GroupedLink> = {};

        for (const link of links) {
            const key = `${link.sourceNoteId}-${link.targetNoteId}`;

            if (key in linksGroupedBySourceTarget) {
                if (!linksGroupedBySourceTarget[key].names.includes(link.name)) {
                    linksGroupedBySourceTarget[key].names.push(link.name);
                }
            } else {
                linksGroupedBySourceTarget[key] = {
                    id: key,
                    sourceNoteId: link.sourceNoteId,
                    targetNoteId: link.targetNoteId,
                    names: [link.name]
                };
            }
        }

        return Object.values(linksGroupedBySourceTarget);
    }

    calculateNodeSizes(resp: PostNotesMapResponse) {
        this.noteIdToSizeMap = {};

        if (this.mapType === "tree") {
            const { noteIdToDescendantCountMap } = resp;

            for (const noteId in noteIdToDescendantCountMap) {
                this.noteIdToSizeMap[noteId] = 4;

                const count = noteIdToDescendantCountMap[noteId];

                if (count > 0) {
                    this.noteIdToSizeMap[noteId] += 1 + Math.round(Math.log(count) / Math.log(1.5));
                }
            }
        } else if (this.mapType === "link") {
            const noteIdToLinkCount: Record<string, number> = {};

            for (const link of resp.links) {
                noteIdToLinkCount[link.targetNoteId] = 1 + (noteIdToLinkCount[link.targetNoteId] || 0);
            }

            for (const [noteId] of resp.notes) {
                this.noteIdToSizeMap[noteId] = 4;

                if (noteId in noteIdToLinkCount) {
                    this.noteIdToSizeMap[noteId] += Math.min(Math.pow(noteIdToLinkCount[noteId], 0.5), 15);
                }
            }
        }
    }

    renderData(data: Data) {
        this.graph.graphData(data);

        if (this.widgetMode === "ribbon" && this.note?.type !== "search") {
            setTimeout(() => {
                this.setDimensions();

                const subGraphNoteIds = this.getSubGraphConnectedToCurrentNote(data);

                this.graph.zoomToFit(400, 50, (node) => subGraphNoteIds.has(node.id));

                if (subGraphNoteIds.size < 30) {
                    this.graph.d3VelocityDecay(0.4);
                }
            }, 1000);
        } else {
            if (data.nodes.length > 1) {
                setTimeout(() => {
                    this.setDimensions();

                    const noteIdsWithLinks = this.getNoteIdsWithLinks(data);

                    if (noteIdsWithLinks.size > 0) {
                        this.graph.zoomToFit(400, 30, (node) => noteIdsWithLinks.has(node.id ?? ""));
                    }

                    if (noteIdsWithLinks.size < 30) {
                        this.graph.d3VelocityDecay(0.4);
                    }
                }, 1000);
            }
        }
    }

    getNoteIdsWithLinks(data: Data) {
        const noteIds = new Set<string | number>();

        for (const link of data.links) {
            if (typeof link.source === "object" && link.source.id) {
                noteIds.add(link.source.id);
            }
            if (typeof link.target === "object" && link.target.id) {
                noteIds.add(link.target.id);
            }
        }

        return noteIds;
    }

    getSubGraphConnectedToCurrentNote(data: Data) {
        function getGroupedLinks(links: LinkObject<NodeObject>[], type: "source" | "target") {
            const map: Record<string | number, LinkObject<NodeObject>[]> = {};

            for (const link of links) {
                if (typeof link[type] !== "object") {
                    continue;
                }

                const key = link[type].id;
                if (key) {
                    map[key] = map[key] || [];
                    map[key].push(link);
                }
            }

            return map;
        }

        const linksBySource = getGroupedLinks(data.links, "source");
        const linksByTarget = getGroupedLinks(data.links, "target");

        const subGraphNoteIds = new Set();

        function traverseGraph(noteId?: string | number) {
            if (!noteId || subGraphNoteIds.has(noteId)) {
                return;
            }

            subGraphNoteIds.add(noteId);

            for (const link of linksBySource[noteId] || []) {
                if (typeof link.target === "object") {
                    traverseGraph(link.target?.id);
                }
            }

            for (const link of linksByTarget[noteId] || []) {
                if (typeof link.source === "object") {
                    traverseGraph(link.source?.id);
                }
            }
        }

        traverseGraph(this.noteId);
        return subGraphNoteIds;
    }

    cleanup() {
        this.$container.html("");
    }

    entitiesReloadedEvent({ loadResults }: EventData<"entitiesReloaded">) {
        if (loadResults.getAttributeRows(this.componentId)
                .find((attr) => attr.type === "label" && ["mapType", "mapRootNoteId"].includes(attr.name || "") && attributeService.isAffecting(attr, this.note))) {
            this.refresh();
        }
    }
}<|MERGE_RESOLUTION|>--- conflicted
+++ resolved
@@ -179,10 +179,7 @@
     private themeStyle!: string;
     private $container!: JQuery<HTMLElement>;
     private $styleResolver!: JQuery<HTMLElement>;
-<<<<<<< HEAD
-=======
     private $fixNodesButton!: JQuery<HTMLElement>;
->>>>>>> 62706a6a
     graph!: ForceGraph;
     private noteIdToSizeMap!: Record<string, number>;
     private zoomLevel!: number;
