<<<<<<< HEAD
import type { OptionNames } from "../../../services/options_interface.js";
=======
import type { AttachmentRow } from "../../../becca/entities/rows.js";
>>>>>>> 62706a6a
import type { AttributeType } from "../entities/fattribute.js";
import type { EntityChange } from "../server_types.js";

// TODO: Deduplicate with server.

interface NoteRow {
    isDeleted?: boolean;
}

<<<<<<< HEAD
interface BranchRow {
=======
// TODO: Deduplicate with BranchRow from `rows.ts`/
export interface BranchRow {
>>>>>>> 62706a6a
    noteId?: string;
    branchId: string;
    componentId: string;
    parentNoteId?: string;
    isDeleted?: boolean;
    isExpanded?: boolean;
}

export interface AttributeRow {
    noteId?: string;
    attributeId: string;
    componentId: string;
    isInheritable?: boolean;
    isDeleted?: boolean;
    name?: string;
    value?: string;
    type?: AttributeType;
}

interface RevisionRow {
    revisionId: string;
    noteId?: string;
    componentId?: string | null;
}

interface ContentNoteIdToComponentIdRow {
    noteId: string;
    componentId: string;
}

interface OptionRow {}

interface NoteReorderingRow {}

interface ContentNoteIdToComponentIdRow {
    noteId: string;
    componentId: string;
}

type EntityRowMappings = {
    notes: NoteRow;
    branches: BranchRow;
    attributes: AttributeRow;
    options: OptionRow;
    revisions: RevisionRow;
    note_reordering: NoteReorderingRow;
};

export type EntityRowNames = keyof EntityRowMappings;

export default class LoadResults {
    private entities: Record<keyof EntityRowMappings, Record<string, any>>;
    private noteIdToComponentId: Record<string, string[]>;
    private componentIdToNoteIds: Record<string, string[]>;
    private branchRows: BranchRow[];
    private attributeRows: AttributeRow[];
    private revisionRows: RevisionRow[];
    private noteReorderings: string[];
    private contentNoteIdToComponentId: ContentNoteIdToComponentIdRow[];
    private optionNames: string[];
    private attachmentRows: AttachmentRow[];

    constructor(entityChanges: EntityChange[]) {
        const entities: Record<string, Record<string, any>> = {};

        for (const { entityId, entityName, entity } of entityChanges) {
            if (entity) {
                entities[entityName] = entities[entityName] || [];
                entities[entityName][entityId] = entity;
            }
        }
        this.entities = entities;

        this.noteIdToComponentId = {};
        this.componentIdToNoteIds = {};

        this.branchRows = [];

        this.attributeRows = [];

        this.noteReorderings = [];

        this.revisionRows = [];

        this.contentNoteIdToComponentId = [];

        this.optionNames = [];

        this.attachmentRows = [];
    }

    getEntityRow<T extends EntityRowNames>(entityName: T, entityId: string): EntityRowMappings[T] {
        return this.entities[entityName]?.[entityId];
    }

    addNote(noteId: string, componentId?: string | null) {
        this.noteIdToComponentId[noteId] = this.noteIdToComponentId[noteId] || [];

        if (componentId) {
            if (!this.noteIdToComponentId[noteId].includes(componentId)) {
                this.noteIdToComponentId[noteId].push(componentId);
            }

            this.componentIdToNoteIds[componentId] = this.componentIdToNoteIds[componentId] || [];

            if (this.componentIdToNoteIds[componentId]) {
                this.componentIdToNoteIds[componentId].push(noteId);
            }
        }
    }

    addBranch(branchId: string, componentId: string) {
        this.branchRows.push({ branchId, componentId });
    }

    getBranchRows() {
        return this.branchRows.map((row) => this.getEntityRow("branches", row.branchId)).filter((branch) => !!branch);
    }

    addNoteReordering(parentNoteId: string, componentId: string) {
        this.noteReorderings.push(parentNoteId);
    }

    getNoteReorderings() {
        return this.noteReorderings;
    }

    addAttribute(attributeId: string, componentId: string) {
        this.attributeRows.push({ attributeId, componentId });
    }

    getAttributeRows(componentId = "none"): AttributeRow[] {
        return this.attributeRows
            .filter((row) => row.componentId !== componentId)
            .map((row) => this.getEntityRow("attributes", row.attributeId))
            .filter((attr) => !!attr) as AttributeRow[];
    }

    addRevision(revisionId: string, noteId?: string, componentId?: string | null) {
        this.revisionRows.push({ revisionId, noteId, componentId });
    }

    hasRevisionForNote(noteId: string) {
        return !!this.revisionRows.find((row) => row.noteId === noteId);
    }

    getNoteIds() {
        return Object.keys(this.noteIdToComponentId);
    }

    isNoteReloaded(noteId: string | undefined | null, componentId: string | null = null) {
        if (!noteId) {
            return false;
        }

        const componentIds = this.noteIdToComponentId[noteId];
        return componentIds && componentIds.find((sId) => sId !== componentId) !== undefined;
    }

    addNoteContent(noteId: string, componentId: string) {
        this.contentNoteIdToComponentId.push({ noteId, componentId });
    }

    isNoteContentReloaded(noteId: string, componentId?: string) {
        if (!noteId) {
            return false;
        }

        return this.contentNoteIdToComponentId.find((l) => l.noteId === noteId && l.componentId !== componentId);
    }

    addOption(name: string) {
        this.optionNames.push(name);
    }

    isOptionReloaded(name: OptionNames) {
        return this.optionNames.includes(name);
    }

    getOptionNames() {
        return this.optionNames;
    }

    addAttachmentRow(attachment: AttachmentRow) {
        this.attachmentRows.push(attachment);
    }

    getAttachmentRows() {
        return this.attachmentRows;
    }

    /**
     * @returns {boolean} true if there are changes which could affect the attributes (including inherited ones)
     *          notably changes in note itself should not have any effect on attributes
     */
    hasAttributeRelatedChanges() {
        return this.branchRows.length > 0 || this.attributeRows.length > 0;
    }

    isEmpty() {
        return (
            Object.keys(this.noteIdToComponentId).length === 0 &&
            this.branchRows.length === 0 &&
            this.attributeRows.length === 0 &&
            this.noteReorderings.length === 0 &&
            this.revisionRows.length === 0 &&
            this.contentNoteIdToComponentId.length === 0 &&
            this.optionNames.length === 0 &&
            this.attachmentRows.length === 0
        );
    }

    isEmptyForTree() {
        return Object.keys(this.noteIdToComponentId).length === 0 && this.branchRows.length === 0 && this.attributeRows.length === 0 && this.noteReorderings.length === 0;
    }
}<|MERGE_RESOLUTION|>--- conflicted
+++ resolved
@@ -1,8 +1,5 @@
-<<<<<<< HEAD
 import type { OptionNames } from "../../../services/options_interface.js";
-=======
 import type { AttachmentRow } from "../../../becca/entities/rows.js";
->>>>>>> 62706a6a
 import type { AttributeType } from "../entities/fattribute.js";
 import type { EntityChange } from "../server_types.js";
 
@@ -12,12 +9,8 @@
     isDeleted?: boolean;
 }
 
-<<<<<<< HEAD
-interface BranchRow {
-=======
 // TODO: Deduplicate with BranchRow from `rows.ts`/
 export interface BranchRow {
->>>>>>> 62706a6a
     noteId?: string;
     branchId: string;
     componentId: string;
