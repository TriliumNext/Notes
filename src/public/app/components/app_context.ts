import froca from "../services/froca.js";
import bundleService from "../services/bundle.js";
import RootCommandExecutor from "./root_command_executor.js";
import Entrypoints, { type SqlExecuteResults } from "./entrypoints.js";
import options from "../services/options.js";
import utils from "../services/utils.js";
import zoomComponent from "./zoom.js";
import TabManager from "./tab_manager.js";
import Component from "./component.js";
import keyboardActionsService from "../services/keyboard_actions.js";
import linkService, { type ViewScope } from "../services/link.js";
import MobileScreenSwitcherExecutor, { type Screen } from "./mobile_screen_switcher.js";
import MainTreeExecutors from "./main_tree_executors.js";
import toast from "../services/toast.js";
import ShortcutComponent from "./shortcut_component.js";
import { t, initLocale } from "../services/i18n.js";
import type NoteDetailWidget from "../widgets/note_detail.js";
import type { ResolveOptions } from "../widgets/dialogs/delete_notes.js";
import type { PromptDialogOptions } from "../widgets/dialogs/prompt.js";
import type { ConfirmWithMessageOptions, ConfirmWithTitleOptions } from "../widgets/dialogs/confirm.js";
import type LoadResults from "../services/load_results.js";
import type { Attribute } from "../services/attribute_parser.js";
import type NoteTreeWidget from "../widgets/note_tree.js";
import type { default as NoteContext, GetTextEditorCallback } from "./note_context.js";
import type { ContextMenuEvent } from "../menus/context_menu.js";
import type TypeWidget from "../widgets/type_widgets/type_widget.js";
import type EditableTextTypeWidget from "../widgets/type_widgets/editable_text.js";

interface Layout {
    getRootWidget: (appContext: AppContext) => RootWidget;
}

interface RootWidget extends Component {
    render: () => JQuery<HTMLElement>;
}

interface BeforeUploadListener extends Component {
    beforeUnloadEvent(): boolean;
}

/**
 * Base interface for the data/arguments for a given command (see {@link CommandMappings}).
 */
export interface CommandData {
    ntxId?: string | null;
}

/**
 * Represents a set of commands that are triggered from the context menu, providing information such as the selected note.
 */
export interface ContextMenuCommandData extends CommandData {
    node: Fancytree.FancytreeNode;
    notePath?: string;
    noteId?: string;
    selectedOrActiveBranchIds?: any; // TODO: Remove any once type is defined
    selectedOrActiveNoteIds: any; // TODO: Remove  any once type is defined
}

export interface NoteCommandData extends CommandData {
    notePath?: string;
    hoistedNoteId?: string;
    viewScope?: ViewScope;
}

export interface ExecuteCommandData<T> extends CommandData {
    resolve: (data: T) => void;
}

/**
 * The keys represent the different commands that can be triggered via {@link AppContext#triggerCommand} (first argument), and the values represent the data or arguments definition of the given command. All data for commands must extend {@link CommandData}.
 */
export type CommandMappings = {
    "api-log-messages": CommandData;
    focusTree: CommandData;
    focusOnTitle: CommandData;
    focusOnDetail: CommandData;
    focusOnSearchDefinition: Required<CommandData>;
    searchNotes: CommandData & {
        searchString?: string;
        ancestorNoteId?: string | null;
    };
    closeTocCommand: CommandData;
    closeHlt: CommandData;
    showLaunchBarSubtree: CommandData;
    showRevisions: CommandData;
    showOptions: CommandData & {
        section: string;
    };
    showExportDialog: CommandData & {
        notePath: string;
        defaultType: "single" | "subtree";
    };
    showDeleteNotesDialog: CommandData & {
        branchIdsToDelete: string[];
        callback: (value: ResolveOptions) => void;
        forceDeleteAllClones: boolean;
    };
    showConfirmDeleteNoteBoxWithNoteDialog: ConfirmWithTitleOptions;
    openedFileUpdated: CommandData & {
        entityType: string;
        entityId: string;
        lastModifiedMs: number;
        filePath: string;
    };
    focusAndSelectTitle: CommandData & {
        isNewNote?: boolean;
    };
    showPromptDialog: PromptDialogOptions;
    showInfoDialog: ConfirmWithMessageOptions;
    showConfirmDialog: ConfirmWithMessageOptions;
    showRecentChanges: CommandData & { ancestorNoteId: string };
    showImportDialog: CommandData & { noteId: string };
    openNewNoteSplit: NoteCommandData;
    openInWindow: NoteCommandData;
    openNoteInNewTab: CommandData;
    openNoteInNewSplit: CommandData;
    openNoteInNewWindow: CommandData;
<<<<<<< HEAD
    hideLeftPane: CommandData;
    showLeftPane: CommandData;
    toggleLeftPane: CommandData;
    toggleRightPane: CommandData;
=======
    openAboutDialog: CommandData;
    hideFloatingButtons: {};
    hideLeftPane: CommandData;
    showLeftPane: CommandData;
    hoistNote: CommandData & { noteId: string };
    leaveProtectedSession: CommandData;
    enterProtectedSession: CommandData;
>>>>>>> 62706a6a

    openInTab: ContextMenuCommandData;
    openNoteInSplit: ContextMenuCommandData;
    toggleNoteHoisting: ContextMenuCommandData;
    insertNoteAfter: ContextMenuCommandData;
    insertChildNote: ContextMenuCommandData;
    delete: ContextMenuCommandData;
    editNoteTitle: ContextMenuCommandData;
    protectSubtree: ContextMenuCommandData;
    unprotectSubtree: ContextMenuCommandData;
    openBulkActionsDialog:
    | ContextMenuCommandData
    | {
        selectedOrActiveNoteIds?: string[];
    };
    editBranchPrefix: ContextMenuCommandData;
    convertNoteToAttachment: ContextMenuCommandData;
    duplicateSubtree: ContextMenuCommandData;
    expandSubtree: ContextMenuCommandData;
    collapseSubtree: ContextMenuCommandData;
    sortChildNotes: ContextMenuCommandData;
    copyNotePathToClipboard: ContextMenuCommandData;
    recentChangesInSubtree: ContextMenuCommandData;
    cutNotesToClipboard: ContextMenuCommandData;
    copyNotesToClipboard: ContextMenuCommandData;
    pasteNotesFromClipboard: ContextMenuCommandData;
    pasteNotesAfterFromClipboard: ContextMenuCommandData;
    moveNotesTo: ContextMenuCommandData;
    cloneNotesTo: ContextMenuCommandData;
    deleteNotes: ContextMenuCommandData;
    importIntoNote: ContextMenuCommandData;
    exportNote: ContextMenuCommandData;
    searchInSubtree: ContextMenuCommandData;
    moveNoteUp: ContextMenuCommandData;
    moveNoteDown: ContextMenuCommandData;
    moveNoteUpInHierarchy: ContextMenuCommandData;
    moveNoteDownInHierarchy: ContextMenuCommandData;
    selectAllNotesInParent: ContextMenuCommandData;

    addNoteLauncher: ContextMenuCommandData;
    addScriptLauncher: ContextMenuCommandData;
    addWidgetLauncher: ContextMenuCommandData;
    addSpacerLauncher: ContextMenuCommandData;
    moveLauncherToVisible: ContextMenuCommandData;
    moveLauncherToAvailable: ContextMenuCommandData;
    resetLauncher: ContextMenuCommandData;

    executeInActiveNoteDetailWidget: CommandData & {
        callback: (value: NoteDetailWidget | PromiseLike<NoteDetailWidget>) => void;
    };
    executeWithTextEditor: CommandData &
        ExecuteCommandData<TextEditor> & {
            callback?: GetTextEditorCallback;
        };
    executeWithCodeEditor: CommandData & ExecuteCommandData<null>;
    /**
     * Called upon when attempting to retrieve the content element of a {@link NoteContext}.
     * Generally should not be invoked manually, as it is used by {@link NoteContext.getContentElement}.
     */
    executeWithContentElement: CommandData & ExecuteCommandData<JQuery<HTMLElement>>;
    executeWithTypeWidget: CommandData & ExecuteCommandData<TypeWidget | null>;
    addTextToActiveEditor: CommandData & {
        text: string;
    };
    /** Works only in the electron context menu. */
    replaceMisspelling: CommandData;

    importMarkdownInline: CommandData;
    showPasswordNotSet: CommandData;
    showProtectedSessionPasswordDialog: CommandData;
    showUploadAttachmentsDialog: CommandData & { noteId: string };
    closeProtectedSessionPasswordDialog: CommandData;
    copyImageReferenceToClipboard: CommandData;
    copyImageToClipboard: CommandData;
    updateAttributesList: {
        attributes: Attribute[];
    };

    addNewLabel: CommandData;
    addNewRelation: CommandData;
    addNewLabelDefinition: CommandData;
    addNewRelationDefinition: CommandData;

    cloneNoteIdsTo: CommandData & {
        noteIds: string[];
    };
    moveBranchIdsTo: CommandData & {
        branchIds: string[];
    };
    /** Sets the active {@link Screen} (e.g. to toggle the tree sidebar). It triggers the {@link EventMappings.activeScreenChanged} event, but only if the provided <em>screen</em> is different than the current one. */
    setActiveScreen: CommandData & {
        screen: Screen;
    };
    closeTab: CommandData;
    closeToc: CommandData;
    closeOtherTabs: CommandData;
    closeRightTabs: CommandData;
    closeAllTabs: CommandData;
    reopenLastTab: CommandData;
    moveTabToNewWindow: CommandData;
    copyTabToNewWindow: CommandData;
    closeActiveTab: CommandData & {
        $el: JQuery<HTMLElement>;
    };
    setZoomFactorAndSave: {
        zoomFactor: string;
    };

    reEvaluateRightPaneVisibility: CommandData;
    runActiveNote: CommandData;
    scrollContainerToCommand: CommandData & {
        position: number;
    };
    scrollToEnd: CommandData;
    closeThisNoteSplit: CommandData;
    moveThisNoteSplit: CommandData & { isMovingLeft: boolean };

    // Geomap
    deleteFromMap: { noteId: string };
    openGeoLocation: { noteId: string; event: JQuery.MouseDownEvent };

    toggleZenMode: CommandData;

    updateAttributeList: CommandData & { attributes: Attribute[] };
    saveAttributes: CommandData;
    reloadAttributes: CommandData;
    refreshNoteList: CommandData & { noteId: string };

    refreshResults: {};
    refreshSearchDefinition: {};
};

type EventMappings = {
    initialRenderComplete: {};
    frocaReloaded: {};
    protectedSessionStarted: {};
    notesReloaded: {
        noteIds: string[];
    };
    refreshIncludedNote: {
        noteId: string;
    };
    apiLogMessages: {
        noteId: string;
        messages: string[];
    };
    entitiesReloaded: {
        loadResults: LoadResults;
    };
    addNewLabel: CommandData;
    addNewRelation: CommandData;
    sqlQueryResults: CommandData & {
        results: SqlExecuteResults;
    };
    readOnlyTemporarilyDisabled: {
        noteContext: NoteContext;
    };
    /** Triggered when the {@link CommandMappings.setActiveScreen} command is invoked. */
    activeScreenChanged: {
        activeScreen: Screen;
    };
    activeContextChanged: {
        noteContext: NoteContext;
    };
    beforeNoteSwitch: {
        noteContext: NoteContext;
    };
    beforeNoteContextRemove: {
        ntxIds: string[];
    };
    noteSwitched: {
        noteContext: NoteContext;
        notePath?: string | null;
    };
    noteSwitchedAndActivatedEvent: {
        noteContext: NoteContext;
        notePath: string;
    };
    setNoteContext: {
        noteContext: NoteContext;
    };
    noteTypeMimeChangedEvent: {
        noteId: string;
    };
    reEvaluateHighlightsListWidgetVisibility: {
        noteId: string | undefined;
    };
    reEvaluateTocWidgetVisibility: {
        noteId: string | undefined;
    };
    showHighlightsListWidget: {
        noteId: string;
    };
    showTocWidget: {
        noteId: string;
    };
    showSearchError: {
        error: string;
    };
    searchRefreshed: { ntxId?: string | null };
    hoistedNoteChanged: {
        noteId: string;
        ntxId: string | null;
    };
    contextsReopenedEvent: {
        mainNtxId: string;
        tabPosition: number;
    };
    noteDetailRefreshed: {
        ntxId?: string | null;
    };
    noteContextReorderEvent: {
        oldMainNtxId: string;
        newMainNtxId: string;
        ntxIdsInOrder: string[];
    };
    newNoteContextCreated: {
        noteContext: NoteContext;
    };
    noteContextRemovedEvent: {
        ntxIds: string[];
    };
    exportSvg: {
        ntxId: string | null | undefined;
    };
    geoMapCreateChildNote: {
        ntxId: string | null | undefined; // TODO: deduplicate ntxId
    };
    tabReorder: {
        ntxIdsInOrder: string[];
    };
    refreshNoteList: {
        noteId: string;
    };
    noteTypeMimeChanged: { noteId: string };
    zenModeChanged: { isEnabled: boolean };
    relationMapCreateChildNote: { ntxId: string | null | undefined };
    relationMapResetPanZoom: { ntxId: string | null | undefined };
    relationMapResetZoomIn: { ntxId: string | null | undefined };
    relationMapResetZoomOut: { ntxId: string | null | undefined };
    activeNoteChangedEvent: {};
    showAddLinkDialog: {
        textTypeWidget: EditableTextTypeWidget;
        text: string;
    };

};

export type EventListener<T extends EventNames> = {
    [key in T as `${key}Event`]: (data: EventData<T>) => void;
};

export type CommandListener<T extends CommandNames> = {
    [key in T as `${key}Command`]: (data: CommandListenerData<T>) => void;
};

export type CommandListenerData<T extends CommandNames> = CommandMappings[T];

type CommandAndEventMappings = CommandMappings & EventMappings;
type EventOnlyNames = keyof EventMappings;
export type EventNames = CommandNames | EventOnlyNames;
export type EventData<T extends EventNames> = CommandAndEventMappings[T];

/**
 * This type is a discriminated union which contains all the possible commands that can be triggered via {@link AppContext.triggerCommand}.
 */
export type CommandNames = keyof CommandMappings;

type FilterByValueType<T, ValueType> = { [K in keyof T]: T[K] extends ValueType ? K : never }[keyof T];

/**
 * Generic which filters {@link CommandNames} to provide only those commands that take in as data the desired implementation of {@link CommandData}. Mostly useful for contextual menu, to enforce consistency in the commands.
 */
export type FilteredCommandNames<T extends CommandData> = keyof Pick<CommandMappings, FilterByValueType<CommandMappings, T>>;

class AppContext extends Component {
    isMainWindow: boolean;
    components: Component[];
    beforeUnloadListeners: WeakRef<BeforeUploadListener>[];
    tabManager!: TabManager;
    layout?: Layout;
    noteTreeWidget?: NoteTreeWidget;

    lastSearchString?: string;

    constructor(isMainWindow: boolean) {
        super();

        this.isMainWindow = isMainWindow;
        // non-widget/layout components needed for the application
        this.components = [];
        this.beforeUnloadListeners = [];
    }

    /**
     * Must be called as soon as possible, before the creation of any components since this method is in charge of initializing the locale. Any attempts to read translation before this method is called will result in `undefined`.
     */
    async earlyInit() {
        await options.initializedPromise;
        await initLocale();
    }

    setLayout(layout: Layout) {
        this.layout = layout;
    }

    async start() {
        this.initComponents();
        this.renderWidgets();

        await froca.initializedPromise;

        this.tabManager.loadTabs();

        setTimeout(() => bundleService.executeStartupBundles(), 2000);
    }

    initComponents() {
        this.tabManager = new TabManager();

        this.components = [this.tabManager, new RootCommandExecutor(), new Entrypoints(), new MainTreeExecutors(), new ShortcutComponent()];

        if (utils.isMobile()) {
            this.components.push(new MobileScreenSwitcherExecutor());
        }

        for (const component of this.components) {
            this.child(component);
        }

        if (utils.isElectron()) {
            this.child(zoomComponent);
        }
    }

    renderWidgets() {
        if (!this.layout) {
            throw new Error("Missing layout.");
        }

        const rootWidget = this.layout.getRootWidget(this);
        const $renderedWidget = rootWidget.render();

        keyboardActionsService.updateDisplayedShortcuts($renderedWidget);

        $("body").append($renderedWidget);

        $renderedWidget.on("click", "[data-trigger-command]", function () {
            if ($(this).hasClass("disabled")) {
                return;
            }

            const commandName = $(this).attr("data-trigger-command");
            const $component = $(this).closest(".component");
            const component = $component.prop("component");

            component.triggerCommand(commandName, { $el: $(this) });
        });

        this.child(rootWidget);

        this.triggerEvent("initialRenderComplete", {});
    }

    triggerEvent<K extends EventNames>(name: K, data: EventData<K>) {
        return this.handleEvent(name, data);
    }

    triggerCommand<K extends CommandNames>(name: K, _data?: CommandMappings[K]) {
        const data = _data || {};
        for (const executor of this.components) {
            const fun = (executor as any)[`${name}Command`];

            if (fun) {
                return executor.callMethod(fun, data);
            }
        }

        // this might hint at error, but sometimes this is used by components which are at different places
        // in the component tree to communicate with each other
        console.debug(`Unhandled command ${name}, converting to event.`);

        return this.triggerEvent(name, data as CommandAndEventMappings[K]);
    }

    getComponentByEl(el: HTMLElement) {
        return $(el).closest(".component").prop("component");
    }

    addBeforeUnloadListener(obj: BeforeUploadListener) {
        if (typeof WeakRef !== "function") {
            // older browsers don't support WeakRef
            return;
        }

        this.beforeUnloadListeners.push(new WeakRef<BeforeUploadListener>(obj));
    }
}

const appContext = new AppContext(window.glob.isMainWindow);

// we should save all outstanding changes before the page/app is closed
$(window).on("beforeunload", () => {
    let allSaved = true;

    appContext.beforeUnloadListeners = appContext.beforeUnloadListeners.filter((wr) => !!wr.deref());

    for (const weakRef of appContext.beforeUnloadListeners) {
        const component = weakRef.deref();

        if (!component) {
            continue;
        }

        if (!component.beforeUnloadEvent()) {
            console.log(`Component ${component.componentId} is not finished saving its state.`);

            toast.showMessage(t("app_context.please_wait_for_save"), 10000);

            allSaved = false;
        }
    }

    if (!allSaved) {
        return "some string";
    }
});

$(window).on("hashchange", function () {
    const { notePath, ntxId, viewScope, searchString } = linkService.parseNavigationStateFromUrl(window.location.href);

    if (notePath || ntxId) {
        appContext.tabManager.switchToNoteContext(ntxId, notePath, viewScope);
    } else if (searchString) {
        appContext.triggerCommand("searchNotes", { searchString });
    }
});

export default appContext;<|MERGE_RESOLUTION|>--- conflicted
+++ resolved
@@ -115,12 +115,6 @@
     openNoteInNewTab: CommandData;
     openNoteInNewSplit: CommandData;
     openNoteInNewWindow: CommandData;
-<<<<<<< HEAD
-    hideLeftPane: CommandData;
-    showLeftPane: CommandData;
-    toggleLeftPane: CommandData;
-    toggleRightPane: CommandData;
-=======
     openAboutDialog: CommandData;
     hideFloatingButtons: {};
     hideLeftPane: CommandData;
@@ -128,7 +122,6 @@
     hoistNote: CommandData & { noteId: string };
     leaveProtectedSession: CommandData;
     enterProtectedSession: CommandData;
->>>>>>> 62706a6a
 
     openInTab: ContextMenuCommandData;
     openNoteInSplit: ContextMenuCommandData;
