/*
 * Promoted attributes
 */

div.promoted-attributes-container {
    margin-top: 8px;
    margin-bottom: 8px;
}

/*
 * Basic properties
 */

/* Note type dropdown */

div.note-type-dropdown .check {
    margin-right: 6px;
}

/* Editability dropdown */

div.editability-dropdown a.dropdown-item {
    padding: 4px 16px 4px 0;
    align-items: start !important;
}

.editability-dropdown .dropdown-item .check {
    margin-left: 4px;
}

.editability-dropdown .dropdown-item .description {
    opacity: 0.75;
    font-size: 0.85em;
}

/*
 * Owned attributes
 */

.attribute-list .add-new-attribute-button,
.attribute-list .save-attributes-button {
    bottom: 0.3em;
}

.attribute-list .save-attributes-button {
    right: 30px;
}

/* Note path in attribute detail dialog */
.attr-detail .note-path {
    margin-left: 8px;
}

/*
 * Similar notes
 */

:root .similar-notes-widget a {
    color: var(--cmd-button-text-color);
    background: var(--cmd-button-background-color);
}

:root .similar-notes-widget a:hover {
    color: var(--cmd-button-hover-text-color);
    background: var(--cmd-button-hover-background-color);
}

/* 
 * Note info
 */

.note-info-widget-table th {
    opacity: 0.65;
    font-weight: 500;
}

:root .note-info-widget-table button.calculate-button {
    min-width: 0;
    padding: 4px 10px !important;
<<<<<<< HEAD
    font-size: 0.8em;
=======
    font-size: .8em;
}

/*
 * Attribute detail dialog
 */

/* Labels */
.attr-edit-table th {
    padding-right: 12px;
    font-weight: normal;
    white-space: nowrap;
>>>>>>> 741a4af5
}<|MERGE_RESOLUTION|>--- conflicted
+++ resolved
@@ -77,10 +77,7 @@
 :root .note-info-widget-table button.calculate-button {
     min-width: 0;
     padding: 4px 10px !important;
-<<<<<<< HEAD
     font-size: 0.8em;
-=======
-    font-size: .8em;
 }
 
 /*
@@ -92,5 +89,4 @@
     padding-right: 12px;
     font-weight: normal;
     white-space: nowrap;
->>>>>>> 741a4af5
 }