const sql = require('./sql');
const sqlInit = require('./sql_init');
const optionService = require('./options');
const dateUtils = require('./date_utils');
const entityChangesService = require('./entity_changes');
const eventService = require('./events');
const cls = require('../services/cls');
const protectedSessionService = require('../services/protected_session');
const log = require('../services/log');
const utils = require('../services/utils');
const revisionService = require('./revisions.js');
const request = require('./request');
const path = require('path');
const url = require('url');
const becca = require('../becca/becca');
const BBranch = require('../becca/entities/bbranch');
const BNote = require('../becca/entities/bnote');
const BAttribute = require('../becca/entities/battribute');
const dayjs = require("dayjs");
const htmlSanitizer = require("./html_sanitizer");
const ValidationError = require("../errors/validation_error");
const noteTypesService = require("./note_types");
const fs = require("fs");
const ws = require("./ws.js");

/** @param {BNote} parentNote */
function getNewNotePosition(parentNote) {
    if (parentNote.isLabelTruthy('newNotesOnTop')) {
        const minNotePos = parentNote.getChildBranches()
            .reduce((min, note) => Math.min(min, note.notePosition), 0);

        return minNotePos - 10;
    } else {
        const maxNotePos = parentNote.getChildBranches()
            .reduce((max, note) => Math.max(max, note.notePosition), 0);

        return maxNotePos + 10;
    }
}

/** @param {BNote} note */
function triggerNoteTitleChanged(note) {
    eventService.emit(eventService.NOTE_TITLE_CHANGED, note);
}

function deriveMime(type, mime) {
    if (!type) {
        throw new Error(`Note type is a required param`);
    }

    if (mime) {
        return mime;
    }

    return noteTypesService.getDefaultMimeForNoteType(type);
}

/**
 * @param {BNote} parentNote
 * @param {BNote} childNote
 */
function copyChildAttributes(parentNote, childNote) {
    for (const attr of parentNote.getAttributes()) {
        if (attr.name.startsWith("child:")) {
            const name = attr.name.substr(6);
            const hasAlreadyTemplate = childNote.hasRelation('template');

            if (hasAlreadyTemplate && attr.type === 'relation' && name === 'template') {
                // if the note already has a template, it means the template was chosen by the user explicitly
                // in the menu. In that case we should override the default templates defined in the child: attrs
                continue;
            }

            new BAttribute({
                noteId: childNote.noteId,
                type: attr.type,
                name: name,
                value: attr.value,
                position: attr.position,
                isInheritable: attr.isInheritable
            }).save();
        }
    }
}

/** @param {BNote} parentNote */
function getNewNoteTitle(parentNote) {
    let title = "new note";

    const titleTemplate = parentNote.getLabelValue('titleTemplate');

    if (titleTemplate !== null) {
        try {
            const now = dayjs(cls.getLocalNowDateTime() || new Date());

            // "officially" injected values:
            // - now
            // - parentNote

            title = eval(`\`${titleTemplate}\``);
        } catch (e) {
            log.error(`Title template of note '${parentNote.noteId}' failed with: ${e.message}`);
        }
    }

    // this isn't in theory a good place to sanitize title, but this will catch a lot of XSS attempts
    // title is supposed to contain text only (not HTML) and be printed text only, but given the number of usages
    // it's difficult to guarantee correct handling in all cases
    title = htmlSanitizer.sanitize(title);

    return title;
}

function getAndValidateParent(params) {
    const parentNote = becca.notes[params.parentNoteId];

    if (!parentNote) {
        throw new ValidationError(`Parent note '${params.parentNoteId}' was not found.`);
    }

    if (parentNote.type === 'launcher' && parentNote.noteId !== '_lbBookmarks') {
        throw new ValidationError(`Creating child notes into launcher notes is not allowed.`);
    }

    if (['_lbAvailableLaunchers', '_lbVisibleLaunchers'].includes(params.parentNoteId) && params.type !== 'launcher') {
        throw new ValidationError(`Only 'launcher' notes can be created in parent '${params.parentNoteId}'`);
    }

    if (!params.ignoreForbiddenParents) {
        if (['_lbRoot', '_hidden'].includes(parentNote.noteId)
            || parentNote.noteId.startsWith("_lbTpl")
            || parentNote.isOptions()) {

            throw new ValidationError(`Creating child notes into '${parentNote.noteId}' is not allowed.`);
        }
    }

    return parentNote;
}

/**
 * Following object properties are mandatory:
 * - {string} parentNoteId
 * - {string} title
 * - {*} content
 * - {string} type - text, code, file, image, search, book, relationMap, canvas, render
 *
 * Following are optional (have defaults)
 * - {string} mime - value is derived from default mimes for type
 * - {boolean} isProtected - default is false
 * - {boolean} isExpanded - default is false
 * - {string} prefix - default is empty string
 * - {integer} notePosition - default is last existing notePosition in a parent + 10
 *
 * @param params
 * @returns {{note: BNote, branch: BBranch}}
 */
function createNewNote(params) {
    const parentNote = getAndValidateParent(params);

    if (params.title === null || params.title === undefined) {
        params.title = getNewNoteTitle(parentNote);
    }

    if (params.content === null || params.content === undefined) {
        throw new Error(`Note content must be set`);
    }

    return sql.transactional(() => {
        let note, branch, isEntityEventsDisabled;

        try {
            isEntityEventsDisabled = cls.isEntityEventsDisabled();

            if (!isEntityEventsDisabled) {
                // it doesn't make sense to run note creation events on a partially constructed note, so
                // defer them until note creation is completed
                cls.disableEntityEvents();
            }

            // TODO: think about what can happen if the note already exists with the forced ID
            //       I guess on DB it's going to be fine, but becca references between entities
            //       might get messed up (two note instances for the same ID existing in the references)
            note = new BNote({
                noteId: params.noteId, // optionally can force specific noteId
                title: params.title,
                isProtected: !!params.isProtected,
                type: params.type,
                mime: deriveMime(params.type, params.mime)
            }).save();

            note.setContent(params.content);

            branch = new BBranch({
                noteId: note.noteId,
                parentNoteId: params.parentNoteId,
                notePosition: params.notePosition !== undefined ? params.notePosition : getNewNotePosition(parentNote),
                prefix: params.prefix,
                isExpanded: !!params.isExpanded
            }).save();
        }
        finally {
            if (!isEntityEventsDisabled) {
                // re-enable entity events only if they were previously enabled
                // (they can be disabled in case of import)
                cls.enableEntityEvents();
            }
        }

        asyncPostProcessContent(note, params.content);

        if (params.templateNoteId) {
            if (!becca.getNote(params.templateNoteId)) {
                throw new Error(`Template note '${params.templateNoteId}' does not exist.`);
            }

            note.addRelation('template', params.templateNoteId);

            // no special handling for ~inherit since it doesn't matter if it's assigned with the note creation or later
        }

        copyChildAttributes(parentNote, note);

        eventService.emit(eventService.ENTITY_CREATED, { entityName: 'notes', entity: note });
        eventService.emit(eventService.ENTITY_CHANGED, { entityName: 'notes', entity: note });
        triggerNoteTitleChanged(note);
<<<<<<< HEAD

        eventService.emit(eventService.ENTITY_CREATED, {
            entityName: 'notes',
            entity: note
        });

        eventService.emit(eventService.ENTITY_CREATED, {
            entityName: 'branches',
            entity: branch
        });

        eventService.emit(eventService.CHILD_NOTE_CREATED, {
            childNote: note,
            parentNote: parentNote
        });
=======
        // note_contents doesn't use "created" event
        eventService.emit(eventService.ENTITY_CHANGED, { entityName: 'note_contents', entity: note });
        eventService.emit(eventService.ENTITY_CREATED, { entityName: 'branches', entity: branch });
        eventService.emit(eventService.ENTITY_CHANGED, { entityName: 'branches', entity: branch });
        eventService.emit(eventService.CHILD_NOTE_CREATED, { childNote: note, parentNote: parentNote });
>>>>>>> c177aaa9

        log.info(`Created new note '${note.noteId}', branch '${branch.branchId}' of type '${note.type}', mime '${note.mime}'`);

        return {
            note,
            branch
        };
    });
}

function createNewNoteWithTarget(target, targetBranchId, params) {
    if (!params.type) {
        const parentNote = becca.notes[params.parentNoteId];

        // code note type can be inherited, otherwise text is default
        params.type = parentNote.type === 'code' ? 'code' : 'text';
        params.mime = parentNote.type === 'code' ? parentNote.mime : 'text/html';
    }

    if (target === 'into') {
        return createNewNote(params);
    }
    else if (target === 'after') {
        const afterBranch = becca.branches[targetBranchId];

        // not updating utcDateModified to avoid having to sync whole rows
        sql.execute('UPDATE branches SET notePosition = notePosition + 10 WHERE parentNoteId = ? AND notePosition > ? AND isDeleted = 0',
            [params.parentNoteId, afterBranch.notePosition]);

        params.notePosition = afterBranch.notePosition + 10;

        const retObject = createNewNote(params);

        entityChangesService.addNoteReorderingEntityChange(params.parentNoteId);

        return retObject;
    }
    else {
        throw new Error(`Unknown target '${target}'`);
    }
}

/**
 * @param {BNote} note
 * @param {boolean} protect
 * @param {boolean} includingSubTree
 * @param {TaskContext} taskContext
 */
function protectNoteRecursively(note, protect, includingSubTree, taskContext) {
    protectNote(note, protect);

    taskContext.increaseProgressCount();

    if (includingSubTree) {
        for (const child of note.getChildNotes()) {
            protectNoteRecursively(child, protect, includingSubTree, taskContext);
        }
    }
}

/**
 * @param {BNote} note
 * @param {boolean} protect
 */
function protectNote(note, protect) {
    if (!protectedSessionService.isProtectedSessionAvailable()) {
        throw new Error(`Cannot (un)protect note '${note.noteId}' with protect flag '${protect}' without active protected session`);
    }

    try {
        if (protect !== note.isProtected) {
            const content = note.getContent();

            note.isProtected = protect;
            note.setContent(content, { forceSave: true });
        }

        revisionService.protectRevisions(note);

        for (const attachment of note.getAttachments()) {
            if (protect !== attachment.isProtected) {
                const content = attachment.getContent();

                attachment.isProtected = protect;
                attachment.setContent(content, { forceSave: true });
            }
        }
    }
    catch (e) {
        log.error(`Could not un/protect note '${note.noteId}'`);

        throw e;
    }
}

function checkImageAttachments(note, content) {
    const foundAttachmentIds = new Set();
    let match;

    const imgRegExp = /src="[^"]*api\/attachments\/([a-zA-Z0-9_]+)\/image/g;
    while (match = imgRegExp.exec(content)) {
        foundAttachmentIds.add(match[1]);
    }

    const linkRegExp = /href="[^"]+attachmentId=([a-zA-Z0-9_]+)/g;
    while (match = linkRegExp.exec(content)) {
        foundAttachmentIds.add(match[1]);
    }

    const attachments = note.getAttachments();

    for (const attachment of attachments) {
        const attachmentInContent = foundAttachmentIds.has(attachment.attachmentId);

        if (attachment.utcDateScheduledForErasureSince && attachmentInContent) {
            attachment.utcDateScheduledForErasureSince = null;
            attachment.save();
        } else if (!attachment.utcDateScheduledForErasureSince && !attachmentInContent) {
            attachment.utcDateScheduledForErasureSince = dateUtils.utcNowDateTime();
            attachment.save();
        }
    }

    const existingAttachmentIds = new Set(attachments.map(att => att.attachmentId));
    const unknownAttachmentIds = Array.from(foundAttachmentIds).filter(foundAttId => !existingAttachmentIds.has(foundAttId));
    const unknownAttachments = becca.getAttachments(unknownAttachmentIds);

    for (const unknownAttachment of unknownAttachments) {
        // the attachment belongs to a different note (was copy pasted). Attachments can be linked only from the note
        // which owns it, so either find an existing attachment having the same content or make a copy.
        let localAttachment = note.getAttachments().find(att => att.role === unknownAttachment.role && att.blobId === unknownAttachment.blobId);

        if (localAttachment) {
            if (localAttachment.utcDateScheduledForErasureSince) {
                // the attachment is for sure linked now, so reset the scheduled deletion
                localAttachment.utcDateScheduledForErasureSince = null;
                localAttachment.save();
            }

            log.info(`Found equivalent attachment '${localAttachment.attachmentId}' of note '${note.noteId}' for the linked foreign attachment '${unknownAttachment.attachmentId}' of note '${unknownAttachment.parentId}'`);
        } else {
            localAttachment = unknownAttachment.copy();
            localAttachment.parentId = note.noteId;
            localAttachment.setContent(unknownAttachment.getContent(), {forceSave: true});

            ws.sendMessageToAllClients({ type: 'toast', message: `Attachment '${localAttachment.title}' has been copied to note '${note.title}'.`});
            log.info(`Copied attachment '${unknownAttachment.attachmentId}' of note '${unknownAttachment.parentId}' to new '${localAttachment.attachmentId}' of note '${note.noteId}'`);
        }

        // replace image links
        content = content.replace(`api/attachments/${unknownAttachment.attachmentId}/image`, `api/attachments/${localAttachment.attachmentId}/image`);
        // replace reference links
        content = content.replace(new RegExp(`href="[^"]+attachmentId=${unknownAttachment.attachmentId}[^"]*"`, "g"),
            `href="#root/${localAttachment.parentId}?viewMode=attachments&amp;attachmentId=${localAttachment.attachmentId}"`);
    }

    return {
        forceFrontendReload: unknownAttachments.length > 0,
        content
    };
}


function findImageLinks(content, foundLinks) {
    const re = /src="[^"]*api\/images\/([a-zA-Z0-9_]+)\//g;
    let match;

    while (match = re.exec(content)) {
        foundLinks.push({
            name: 'imageLink',
            value: match[1]
        });
    }

    // removing absolute references to server to keep it working between instances
    // we also omit / at the beginning to keep the paths relative
    return content.replace(/src="[^"]*\/api\/images\//g, 'src="api/images/');
}

function findInternalLinks(content, foundLinks) {
    const re = /href="[^"]*#root[a-zA-Z0-9_\/]*\/([a-zA-Z0-9_]+)\/?"/g;
    let match;

    while (match = re.exec(content)) {
        foundLinks.push({
            name: 'internalLink',
            value: match[1]
        });
    }

    // removing absolute references to server to keep it working between instances
    return content.replace(/href="[^"]*#root/g, 'href="#root');
}

function findIncludeNoteLinks(content, foundLinks) {
    const re = /<section class="include-note[^>]+data-note-id="([a-zA-Z0-9_]+)"[^>]*>/g;
    let match;

    while (match = re.exec(content)) {
        foundLinks.push({
            name: 'includeNoteLink',
            value: match[1]
        });
    }

    return content;
}

function findRelationMapLinks(content, foundLinks) {
    const obj = JSON.parse(content);

    for (const note of obj.notes) {
        foundLinks.push({
            name: 'relationMapLink',
            value: note.noteId
        });
    }
}

const imageUrlToAttachmentIdMapping = {};

async function downloadImage(noteId, imageUrl) {
    try {
        let imageBuffer;

        if (imageUrl.toLowerCase().startsWith("file://")) {
            imageBuffer = await new Promise((res, rej) => {
                const localFilePath = imageUrl.substr("file://".length);

                return fs.readFile(localFilePath, (err, data) => {
                    if (err) {
                        rej(err);
                    } else {
                        res(data);
                    }
                });
            });
        } else {
            imageBuffer = await request.getImage(imageUrl);
        }

        const parsedUrl = url.parse(imageUrl);
        const title = path.basename(parsedUrl.pathname);

        const imageService = require('../services/image');
        const {attachment} = imageService.saveImageToAttachment(noteId, imageBuffer, title, true, true);

        imageUrlToAttachmentIdMapping[imageUrl] = attachment.attachmentId;

        log.info(`Download of '${imageUrl}' succeeded and was saved as image attachment '${attachment.attachmentId}' of note '${noteId}'`);
    }
    catch (e) {
        log.error(`Download of '${imageUrl}' for note '${noteId}' failed with error: ${e.message} ${e.stack}`);
    }
}

/** url => download promise */
const downloadImagePromises = {};

function replaceUrl(content, url, attachment) {
    const quotedUrl = utils.quoteRegex(url);

    return content.replace(new RegExp(`\\s+src=[\"']${quotedUrl}[\"']`, "ig"), ` src="api/attachments/${encodeURIComponent(attachment.title)}/image"`);
}

function downloadImages(noteId, content) {
    if (!optionService.getOptionBool("downloadImagesAutomatically")) {
        return content;
    }

    const imageRe = /<img[^>]*?\ssrc=['"]([^'">]+)['"]/ig;
    let imageMatch;

    while (imageMatch = imageRe.exec(content)) {
        const url = imageMatch[1];
        const inlineImageMatch = /^data:image\/[a-z]+;base64,/.exec(url);

        if (inlineImageMatch) {
            const imageBase64 = url.substr(inlineImageMatch[0].length);
            const imageBuffer = Buffer.from(imageBase64, 'base64');

            const imageService = require('../services/image');
            const {note} = imageService.saveImage(noteId, imageBuffer, "inline image", true, true);

            const sanitizedTitle = note.title.replace(/[^a-z0-9-.]/gi, "");

            content = `${content.substr(0, imageMatch.index)}<img src="api/images/${note.noteId}/${sanitizedTitle}"${content.substr(imageMatch.index + imageMatch[0].length)}`;
        }
        else if (!url.includes('api/images/') && !/api\/attachments\/.+\/image\/?.*/.test(url)
            // this is an exception for the web clipper's "imageId"
            && (url.length !== 20 || url.toLowerCase().startsWith('http'))) {

            if (url in imageUrlToAttachmentIdMapping) {
                const attachment = becca.getAttachment(imageUrlToAttachmentIdMapping[url]);

                if (!attachment) {
                    delete imageUrlToAttachmentIdMapping[url];
                }
                else {
                    content = replaceUrl(content, url, attachment);
                    continue;
                }
            }

            if (url in downloadImagePromises) {
                // download is already in progress
                continue;
            }

            // this is done asynchronously, it would be too slow to wait for the download
            // given that save can be triggered very often
            downloadImagePromises[url] = downloadImage(noteId, url);
        }
    }

    Promise.all(Object.values(downloadImagePromises)).then(() => {
        setTimeout(() => {
            // the normal expected flow of the offline image saving is that users will paste the image(s)
            // which will get asynchronously downloaded, during that time they keep editing the note
            // once the download is finished, the image note representing downloaded image will be used
            // to replace the IMG link.
            // However, there's another flow where user pastes the image and leaves the note before the images
            // are downloaded and the IMG references are not updated. For this occassion we have this code
            // which upon the download of all the images will update the note if the links have not been fixed before

            sql.transactional(() => {
                const imageNotes = becca.getNotes(Object.values(imageUrlToAttachmentIdMapping), true);

                const origNote = becca.getNote(noteId);

                if (!origNote) {
                    log.error(`Cannot find note '${noteId}' to replace image link.`);
                    return;
                }

                const origContent = origNote.getContent();
                let updatedContent = origContent;

                for (const url in imageUrlToAttachmentIdMapping) {
                    const imageNote = imageNotes.find(note => note.noteId === imageUrlToAttachmentIdMapping[url]);

                    if (imageNote && !imageNote.isDeleted) {
                        updatedContent = replaceUrl(updatedContent, url, imageNote);
                    }
                }

                // update only if the links have not been already fixed.
                if (updatedContent !== origContent) {
                    origNote.setContent(updatedContent);

                    asyncPostProcessContent(origNote, updatedContent);

                    console.log(`Fixed the image links for note '${noteId}' to the offline saved.`);
                }
            });
        }, 5000);
    });

    return content;
}

function saveLinks(note, content) {
    if ((note.type !== 'text' && note.type !== 'relationMap')
        || (note.isProtected && !protectedSessionService.isProtectedSessionAvailable())) {
        return {
            forceFrontendReload: false,
            content
        };
    }

    const foundLinks = [];
    let forceFrontendReload = false;

    if (note.type === 'text') {
        content = downloadImages(note.noteId, content);

        content = findImageLinks(content, foundLinks);
        content = findInternalLinks(content, foundLinks);
        content = findIncludeNoteLinks(content, foundLinks);

        ({forceFrontendReload, content} = checkImageAttachments(note, content));
    }
    else if (note.type === 'relationMap') {
        findRelationMapLinks(content, foundLinks);
    }
    else {
        throw new Error(`Unrecognized type '${note.type}'`);
    }

    const existingLinks = note.getRelations().filter(rel =>
        ['internalLink', 'imageLink', 'relationMapLink', 'includeNoteLink'].includes(rel.name));

    for (const foundLink of foundLinks) {
        const targetNote = becca.notes[foundLink.value];
        if (!targetNote) {
            continue;
        }

        const existingLink = existingLinks.find(existingLink =>
            existingLink.value === foundLink.value
            && existingLink.name === foundLink.name);

        if (!existingLink) {
            const newLink = new BAttribute({
                noteId: note.noteId,
                type: 'relation',
                name: foundLink.name,
                value: foundLink.value,
            }).save();

            existingLinks.push(newLink);
        }
        // else the link exists, so we don't need to do anything
    }

    // marking links as deleted if they are not present on the page anymore
    const unusedLinks = existingLinks.filter(existingLink => !foundLinks.some(foundLink =>
                                    existingLink.value === foundLink.value
                                    && existingLink.name === foundLink.name));

    for (const unusedLink of unusedLinks) {
        unusedLink.markAsDeleted();
    }

    return { forceFrontendReload, content };
}

/** @param {BNote} note */
function saveRevisionIfNeeded(note) {
    // files and images are versioned separately
    if (note.type === 'file' || note.type === 'image' || note.hasLabel('disableVersioning')) {
        return;
    }

    const now = new Date();
    const revisionSnapshotTimeInterval = parseInt(optionService.getOption('revisionSnapshotTimeInterval'));

    const revisionCutoff = dateUtils.utcDateTimeStr(new Date(now.getTime() - revisionSnapshotTimeInterval * 1000));

    const existingRevisionId = sql.getValue(
        "SELECT revisionId FROM revisions WHERE noteId = ? AND utcDateCreated >= ?", [note.noteId, revisionCutoff]);

    const msSinceDateCreated = now.getTime() - dateUtils.parseDateTime(note.utcDateCreated).getTime();

    if (!existingRevisionId && msSinceDateCreated >= revisionSnapshotTimeInterval * 1000) {
        note.saveRevision();
    }
}

function updateNoteData(noteId, content) {
    const note = becca.getNote(noteId);

    if (!note.isContentAvailable()) {
        throw new Error(`Note '${noteId}' is not available for change!`);
    }

    saveRevisionIfNeeded(note);

    const { forceFrontendReload, content: newContent } = saveLinks(note, content);

    note.setContent(newContent, { forceFrontendReload });
}

/**
 * @param {string} noteId
 * @param {TaskContext} taskContext
 */
function undeleteNote(noteId, taskContext) {
    const note = sql.getRow("SELECT * FROM notes WHERE noteId = ?", [noteId]);

    if (!note.isDeleted) {
        log.error(`Note '${noteId}' is not deleted and thus cannot be undeleted.`);
        return;
    }

    const undeletedParentBranchIds = getUndeletedParentBranchIds(noteId, note.deleteId);

    if (undeletedParentBranchIds.length === 0) {
        // cannot undelete if there's no undeleted parent
        return;
    }

    for (const parentBranchId of undeletedParentBranchIds) {
        undeleteBranch(parentBranchId, note.deleteId, taskContext);
    }
}

/**
 * @param {string} branchId
 * @param {string} deleteId
 * @param {TaskContext} taskContext
 */
function undeleteBranch(branchId, deleteId, taskContext) {
    const branch = sql.getRow("SELECT * FROM branches WHERE branchId = ?", [branchId])

    if (!branch.isDeleted) {
        return;
    }

    const note = sql.getRow("SELECT * FROM notes WHERE noteId = ?", [branch.noteId]);

    if (note.isDeleted && note.deleteId !== deleteId) {
        return;
    }

    new BBranch(branch).save();

    taskContext.increaseProgressCount();

    if (note.isDeleted && note.deleteId === deleteId) {
        // becca entity was already created as skeleton in "new Branch()" above
        const noteEntity = becca.getNote(note.noteId);
        noteEntity.updateFromRow(note);
        noteEntity.save();

        const attributes = sql.getRows(`
                SELECT * FROM attributes 
                WHERE isDeleted = 1 
                  AND deleteId = ? 
                  AND (noteId = ? 
                           OR (type = 'relation' AND value = ?))`, [deleteId, note.noteId, note.noteId]);

        for (const attribute of attributes) {
            // relation might point to a note which hasn't been undeleted yet and would thus throw up
            new BAttribute(attribute).save({skipValidation: true});
        }

        const childBranchIds = sql.getColumn(`
            SELECT branches.branchId
            FROM branches
            WHERE branches.isDeleted = 1
              AND branches.deleteId = ?
              AND branches.parentNoteId = ?`, [deleteId, note.noteId]);

        for (const childBranchId of childBranchIds) {
            undeleteBranch(childBranchId, deleteId, taskContext);
        }
    }
}

/**
 * @returns return deleted branchIds of an undeleted parent note
 */
function getUndeletedParentBranchIds(noteId, deleteId) {
    return sql.getColumn(`
                    SELECT branches.branchId
                    FROM branches
                    JOIN notes AS parentNote ON parentNote.noteId = branches.parentNoteId
                    WHERE branches.noteId = ?
                      AND branches.isDeleted = 1
                      AND branches.deleteId = ?
                      AND parentNote.isDeleted = 0`, [noteId, deleteId]);
}

function scanForLinks(note, content) {
    if (!note || !['text', 'relationMap'].includes(note.type)) {
        return;
    }

    try {
        sql.transactional(() => {
            const { forceFrontendReload, content: newContent } = saveLinks(note, content);

            if (content !== newContent) {
                note.setContent(newContent, { forceFrontendReload });
            }
        });
    }
    catch (e) {
        log.error(`Could not scan for links note '${note.noteId}': ${e.message} ${e.stack}`);
    }
}

/**
 * @param {BNote} note
 * @param {string} content
 * Things which have to be executed after updating content, but asynchronously (separate transaction)
 */
async function asyncPostProcessContent(note, content) {
    scanForLinks(note, content);
}

function eraseNotes(noteIdsToErase) {
    if (noteIdsToErase.length === 0) {
        return;
    }

    sql.executeMany(`DELETE FROM notes WHERE noteId IN (???)`, noteIdsToErase);
    setEntityChangesAsErased(sql.getManyRows(`SELECT * FROM entity_changes WHERE entityName = 'notes' AND entityId IN (???)`, noteIdsToErase));

    // we also need to erase all "dependent" entities of the erased notes
    const branchIdsToErase = sql.getManyRows(`SELECT branchId FROM branches WHERE noteId IN (???)`, noteIdsToErase)
        .map(row => row.branchId);

    eraseBranches(branchIdsToErase);

    const attributeIdsToErase = sql.getManyRows(`SELECT attributeId FROM attributes WHERE noteId IN (???)`, noteIdsToErase)
        .map(row => row.attributeId);

    eraseAttributes(attributeIdsToErase);

    const revisionIdsToErase = sql.getManyRows(`SELECT revisionId FROM revisions WHERE noteId IN (???)`, noteIdsToErase)
        .map(row => row.revisionId);

    revisionService.eraseRevisions(revisionIdsToErase);

    log.info(`Erased notes: ${JSON.stringify(noteIdsToErase)}`);
}

function setEntityChangesAsErased(entityChanges) {
    for (const ec of entityChanges) {
        ec.isErased = true;

        entityChangesService.addEntityChange(ec);
    }
}

function eraseBranches(branchIdsToErase) {
    if (branchIdsToErase.length === 0) {
        return;
    }

    sql.executeMany(`DELETE FROM branches WHERE branchId IN (???)`, branchIdsToErase);

    setEntityChangesAsErased(sql.getManyRows(`SELECT * FROM entity_changes WHERE entityName = 'branches' AND entityId IN (???)`, branchIdsToErase));

    log.info(`Erased branches: ${JSON.stringify(branchIdsToErase)}`);
}

function eraseAttributes(attributeIdsToErase) {
    if (attributeIdsToErase.length === 0) {
        return;
    }

    sql.executeMany(`DELETE FROM attributes WHERE attributeId IN (???)`, attributeIdsToErase);

    setEntityChangesAsErased(sql.getManyRows(`SELECT * FROM entity_changes WHERE entityName = 'attributes' AND entityId IN (???)`, attributeIdsToErase));

    log.info(`Erased attributes: ${JSON.stringify(attributeIdsToErase)}`);
}

function eraseAttachments(attachmentIdsToErase) {
    if (attachmentIdsToErase.length === 0) {
        return;
    }

    sql.executeMany(`DELETE FROM attachments WHERE attachmentId IN (???)`, attachmentIdsToErase);

    setEntityChangesAsErased(sql.getManyRows(`SELECT * FROM entity_changes WHERE entityName = 'attachments' AND entityId IN (???)`, attachmentIdsToErase));

    log.info(`Erased attachments: ${JSON.stringify(attachmentIdsToErase)}`);
}

function eraseUnusedBlobs() {
    // this method is rather defense in depth - in normal operation, the unused blobs should be erased immediately
    // after getting unused (handled in entity._setContent())
    const unusedBlobIds = sql.getColumn(`
        SELECT blobs.blobId
        FROM blobs
        LEFT JOIN notes ON notes.blobId = blobs.blobId
        LEFT JOIN attachments ON attachments.blobId = blobs.blobId
        LEFT JOIN revisions ON revisions.blobId = blobs.blobId
        WHERE notes.noteId IS NULL 
          AND attachments.attachmentId IS NULL
          AND revisions.revisionId IS NULL`);

    if (unusedBlobIds.length === 0) {
        return;
    }

    sql.executeMany(`DELETE FROM blobs WHERE blobId IN (???)`, unusedBlobIds);

    setEntityChangesAsErased(sql.getManyRows(`SELECT * FROM entity_changes WHERE entityName = 'blobs' AND entityId IN (???)`, unusedBlobIds));

    log.info(`Erased unused blobs: ${JSON.stringify(unusedBlobIds)}`);
}

function eraseDeletedEntities(eraseEntitiesAfterTimeInSeconds = null) {
    // this is important also so that the erased entity changes are sent to the connected clients
    sql.transactional(() => {
        if (eraseEntitiesAfterTimeInSeconds === null) {
            eraseEntitiesAfterTimeInSeconds = optionService.getOptionInt('eraseEntitiesAfterTimeInSeconds');
        }

        const cutoffDate = new Date(Date.now() - eraseEntitiesAfterTimeInSeconds * 1000);

        const noteIdsToErase = sql.getColumn("SELECT noteId FROM notes WHERE isDeleted = 1 AND utcDateModified <= ?", [dateUtils.utcDateTimeStr(cutoffDate)]);

        eraseNotes(noteIdsToErase);

        const branchIdsToErase = sql.getColumn("SELECT branchId FROM branches WHERE isDeleted = 1 AND utcDateModified <= ?", [dateUtils.utcDateTimeStr(cutoffDate)]);

        eraseBranches(branchIdsToErase);

        const attributeIdsToErase = sql.getColumn("SELECT attributeId FROM attributes WHERE isDeleted = 1 AND utcDateModified <= ?", [dateUtils.utcDateTimeStr(cutoffDate)]);

        eraseAttributes(attributeIdsToErase);

        const attachmentIdsToErase = sql.getColumn("SELECT attachmentId FROM attachments WHERE isDeleted = 1 AND utcDateModified <= ?", [dateUtils.utcDateTimeStr(cutoffDate)]);

        eraseAttachments(attachmentIdsToErase);

        eraseUnusedBlobs();
    });
}

function eraseNotesWithDeleteId(deleteId) {
    const noteIdsToErase = sql.getColumn("SELECT noteId FROM notes WHERE isDeleted = 1 AND deleteId = ?", [deleteId]);

    eraseNotes(noteIdsToErase);

    const branchIdsToErase = sql.getColumn("SELECT branchId FROM branches WHERE isDeleted = 1 AND deleteId = ?", [deleteId]);

    eraseBranches(branchIdsToErase);

    const attributeIdsToErase = sql.getColumn("SELECT attributeId FROM attributes WHERE isDeleted = 1 AND deleteId = ?", [deleteId]);

    eraseAttributes(attributeIdsToErase);

    const attachmentIdsToErase = sql.getColumn("SELECT attachmentId FROM attachments WHERE isDeleted = 1 AND deleteId = ?", [deleteId]);

    eraseAttachments(attachmentIdsToErase);

    eraseUnusedBlobs();
}

function eraseDeletedNotesNow() {
    eraseDeletedEntities(0);
}

function eraseUnusedAttachmentsNow() {
    eraseScheduledAttachments(0);
}

// do a replace in str - all keys should be replaced by the corresponding values
function replaceByMap(str, mapObj) {
    const re = new RegExp(Object.keys(mapObj).join("|"),"g");

    return str.replace(re, matched => mapObj[matched]);
}

function duplicateSubtree(origNoteId, newParentNoteId) {
    if (origNoteId === 'root') {
        throw new Error('Duplicating root is not possible');
    }

    log.info(`Duplicating '${origNoteId}' subtree into '${newParentNoteId}'`);

    const origNote = becca.notes[origNoteId];
    // might be null if orig note is not in the target newParentNoteId
    const origBranch = origNote.getParentBranches().find(branch => branch.parentNoteId === newParentNoteId);

    const noteIdMapping = getNoteIdMapping(origNote);

    const res = duplicateSubtreeInner(origNote, origBranch, newParentNoteId, noteIdMapping);

    if (!res.note.title.endsWith('(dup)')) {
        res.note.title += " (dup)";
    }

    res.note.save();

    return res;
}

function duplicateSubtreeWithoutRoot(origNoteId, newNoteId) {
    if (origNoteId === 'root') {
        throw new Error('Duplicating root is not possible');
    }

    const origNote = becca.getNote(origNoteId);
    const noteIdMapping = getNoteIdMapping(origNote);

    for (const childBranch of origNote.getChildBranches()) {
        duplicateSubtreeInner(childBranch.getNote(), childBranch, newNoteId, noteIdMapping);
    }
}

function duplicateSubtreeInner(origNote, origBranch, newParentNoteId, noteIdMapping) {
    if (origNote.isProtected && !protectedSessionService.isProtectedSessionAvailable()) {
        throw new Error(`Cannot duplicate note '${origNote.noteId}' because it is protected and protected session is not available. Enter protected session and try again.`);
    }

    const newNoteId = noteIdMapping[origNote.noteId];

    function createDuplicatedBranch() {
        return new BBranch({
            noteId: newNoteId,
            parentNoteId: newParentNoteId,
            // here increasing just by 1 to make sure it's directly after original
            notePosition: origBranch ? origBranch.notePosition + 1 : null
        }).save();
    }

    function createDuplicatedNote() {
        const newNote = new BNote({
            ...origNote,
            noteId: newNoteId,
            dateCreated: dateUtils.localNowDateTime(),
            utcDateCreated: dateUtils.utcNowDateTime()
        }).save();

        let content = origNote.getContent();

        if (['text', 'relationMap', 'search'].includes(origNote.type)) {
            // fix links in the content
            content = replaceByMap(content, noteIdMapping);
        }

        newNote.setContent(content);

        for (const attribute of origNote.getOwnedAttributes()) {
            const attr = new BAttribute({
                ...attribute,
                attributeId: undefined,
                noteId: newNote.noteId
            });

            // if relation points to within the duplicated tree then replace the target to the duplicated note
            // if it points outside of duplicated tree then keep the original target
            if (attr.type === 'relation' && attr.value in noteIdMapping) {
                attr.value = noteIdMapping[attr.value];
            }

            // the relation targets may not be created yet, the mapping is pre-generated
            attr.save({skipValidation: true});
        }

        for (const childBranch of origNote.getChildBranches()) {
            duplicateSubtreeInner(childBranch.getNote(), childBranch, newNote.noteId, noteIdMapping);
        }

        return newNote;
    }

    const existingNote = becca.notes[newNoteId];

    if (existingNote && existingNote.title !== undefined) { // checking that it's not just note's skeleton created because of Branch above
        // note has multiple clones and was already created from another placement in the tree
        // so a branch is all we need for this clone
        return {
            note: existingNote,
            branch: createDuplicatedBranch()
        }
    }
    else {
        return {
            // order here is important, note needs to be created first to not mess up the becca
            note: createDuplicatedNote(),
            branch: createDuplicatedBranch()
        }
    }
}

function getNoteIdMapping(origNote) {
    const noteIdMapping = {};

    // pregenerate new noteIds since we'll need to fix relation references even for not yet created notes
    for (const origNoteId of origNote.getDescendantNoteIds()) {
        noteIdMapping[origNoteId] = utils.newEntityId();
    }

    return noteIdMapping;
}

function eraseScheduledAttachments(eraseUnusedAttachmentsAfterSeconds = null) {
    if (eraseUnusedAttachmentsAfterSeconds === null) {
        eraseUnusedAttachmentsAfterSeconds = optionService.getOptionInt('eraseUnusedAttachmentsAfterSeconds');
    }

    const cutOffDate = dateUtils.utcDateTimeStr(new Date(Date.now() - (eraseUnusedAttachmentsAfterSeconds * 1000)));
    const attachmentIdsToErase = sql.getColumn('SELECT attachmentId FROM attachments WHERE utcDateScheduledForErasureSince < ?', [cutOffDate]);

    eraseAttachments(attachmentIdsToErase);
}

sqlInit.dbReady.then(() => {
    // first cleanup kickoff 5 minutes after startup
    setTimeout(cls.wrap(() => eraseDeletedEntities()), 5 * 60 * 1000);
    setTimeout(cls.wrap(() => eraseScheduledAttachments()), 6 * 60 * 1000);

    setInterval(cls.wrap(() => eraseDeletedEntities()), 4 * 3600 * 1000);
    setInterval(cls.wrap(() => eraseScheduledAttachments()), 3600 * 1000);
});

module.exports = {
    createNewNote,
    createNewNoteWithTarget,
    updateNoteData,
    undeleteNote,
    protectNoteRecursively,
    duplicateSubtree,
    duplicateSubtreeWithoutRoot,
    getUndeletedParentBranchIds,
    triggerNoteTitleChanged,
    eraseDeletedNotesNow,
    eraseUnusedAttachmentsNow,
    eraseNotesWithDeleteId,
    saveRevisionIfNeeded,
    downloadImages,
    asyncPostProcessContent
};<|MERGE_RESOLUTION|>--- conflicted
+++ resolved
@@ -224,29 +224,11 @@
         eventService.emit(eventService.ENTITY_CREATED, { entityName: 'notes', entity: note });
         eventService.emit(eventService.ENTITY_CHANGED, { entityName: 'notes', entity: note });
         triggerNoteTitleChanged(note);
-<<<<<<< HEAD
-
-        eventService.emit(eventService.ENTITY_CREATED, {
-            entityName: 'notes',
-            entity: note
-        });
-
-        eventService.emit(eventService.ENTITY_CREATED, {
-            entityName: 'branches',
-            entity: branch
-        });
-
-        eventService.emit(eventService.CHILD_NOTE_CREATED, {
-            childNote: note,
-            parentNote: parentNote
-        });
-=======
-        // note_contents doesn't use "created" event
-        eventService.emit(eventService.ENTITY_CHANGED, { entityName: 'note_contents', entity: note });
+        // blobs doesn't use "created" event
+        eventService.emit(eventService.ENTITY_CHANGED, { entityName: 'blobs', entity: note });
         eventService.emit(eventService.ENTITY_CREATED, { entityName: 'branches', entity: branch });
         eventService.emit(eventService.ENTITY_CHANGED, { entityName: 'branches', entity: branch });
         eventService.emit(eventService.CHILD_NOTE_CREATED, { childNote: note, parentNote: parentNote });
->>>>>>> c177aaa9
 
         log.info(`Created new note '${note.noteId}', branch '${branch.branchId}' of type '${note.type}', mime '${note.mime}'`);
 
