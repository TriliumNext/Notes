/**
 * @module
 *
 * Options are key-value pairs that are used to store information such as user preferences (for example
 * the current theme, sync server information), but also information about the state of the application.
 *
 * Although options internally are represented as strings, their value can be interpreted as a number or
 * boolean by calling the appropriate methods from this service (e.g. {@link #getOptionInt}).\
 *
 * Generally options are shared across multiple instances of the application via the sync mechanism,
 * however it is possible to have options that are local to an instance. For example, the user can select
 * a theme on a device and it will not affect other devices.
 */

import becca from "../becca/becca.js";
import BOption from "../becca/entities/boption.js";
import { OptionRow } from '../becca/entities/rows.js';
import { FilterOptionsByType, OptionDefinitions, OptionMap, OptionNames } from "./options_interface.js";
import sql from "./sql.js";

function getOptionOrNull(name: OptionNames): string | null {
    let option;

    if (becca.loaded) {
        option = becca.getOption(name);
    } else {
        // e.g. in initial sync becca is not loaded because DB is not initialized
        option = sql.getRow<OptionRow>("SELECT * FROM options WHERE name = ?", [name]);
    }

    return option ? option.value : null;
}

function getOption(name: OptionNames) {
    const val = getOptionOrNull(name);

    if (val === null) {
        throw new Error(`Option '${name}' doesn't exist`);
    }

    return val;
}

function getOptionInt(name: FilterOptionsByType<number>, defaultValue?: number): number {
    const val = getOption(name);

    const intVal = parseInt(val);

    if (isNaN(intVal)) {
        if (defaultValue === undefined) {
            throw new Error(`Could not parse '${val}' into integer for option '${name}'`);
        } else {
            return defaultValue;
        }
    }

    return intVal;
}

function getOptionBool(name: FilterOptionsByType<boolean>): boolean {
    const val = getOption(name);

    if (typeof val !== "string" || !['true', 'false'].includes(val)) {
        throw new Error(`Could not parse '${val}' into boolean for option '${name}'`);
    }

    return val === 'true';
}

<<<<<<< HEAD
function setOption(name: string, value: string | number | boolean) {
    if (typeof value === "boolean") {
        value = value ? 'true' : 'false';
    } else if (typeof value === "number") {
        value = value.toString();
    }

    const option = becca.getOption(name);

    if (option) {
        const isSynced = option.isSynced; // Preserve the isSynced flag
        option.value = value;
        option.isSynced = isSynced; // Restore the isSynced flag
=======
function setOption<T extends OptionNames>(name: T, value: string | OptionDefinitions[T]) {
    const option = becca.getOption(name);

    if (option) {
        option.value = value as string;

>>>>>>> bacba7d0
        option.save();
    }
    else {
        createOption(name, value, false);
    }
}

/**
 * Creates a new option in the database, with the given name, value and whether it should be synced.
 *
 * @param name the name of the option to be created.
 * @param value the value of the option, as a string. It can then be interpreted as other types such as a number of boolean.
 * @param isSynced `true` if the value should be synced across multiple instances (e.g. locale) or `false` if it should be local-only (e.g. theme).
 */
function createOption<T extends OptionNames>(name: T, value: string | OptionDefinitions[T], isSynced: boolean) {
    new BOption({
        name: name,
        value: value as string,
        isSynced: isSynced
    }).save();
}

function getOptions() {
    return Object.values(becca.options);
}

function getOptionMap() {
    const map: Record<string, string> = {};

    for (const option of Object.values(becca.options)) {
        map[option.name] = option.value;
    }

    return map as OptionMap;
}

export default {
    getOption,
    getOptionInt,
    getOptionBool,
    setOption,
    createOption,
    getOptions,
    getOptionMap,
    getOptionOrNull
};<|MERGE_RESOLUTION|>--- conflicted
+++ resolved
@@ -67,28 +67,12 @@
     return val === 'true';
 }
 
-<<<<<<< HEAD
-function setOption(name: string, value: string | number | boolean) {
-    if (typeof value === "boolean") {
-        value = value ? 'true' : 'false';
-    } else if (typeof value === "number") {
-        value = value.toString();
-    }
-
-    const option = becca.getOption(name);
-
-    if (option) {
-        const isSynced = option.isSynced; // Preserve the isSynced flag
-        option.value = value;
-        option.isSynced = isSynced; // Restore the isSynced flag
-=======
 function setOption<T extends OptionNames>(name: T, value: string | OptionDefinitions[T]) {
     const option = becca.getOption(name);
 
     if (option) {
         option.value = value as string;
 
->>>>>>> bacba7d0
         option.save();
     }
     else {
