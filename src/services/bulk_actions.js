--- conflicted
+++ resolved
@@ -1,19 +1,10 @@
-<<<<<<< HEAD
 const log = require('./log.js');
 const revisionService = require('./revisions.js');
 const becca = require('../becca/becca.js');
 const cloningService = require('./cloning.js');
 const branchService = require('./branches.js');
 const utils = require('./utils.js');
-=======
-const log = require("./log");
-const revisionService = require("./revisions");
-const becca = require("../becca/becca");
-const cloningService = require("./cloning");
-const branchService = require("./branches");
-const utils = require("./utils");
 const eraseService = require("./erase.js");
->>>>>>> 0ac397e7
 
 const ACTION_HANDLERS = {
     addLabel: (action, note) => {
