--- conflicted
+++ resolved
@@ -1,11 +1,7 @@
 "use strict";
 
 import hoistedNoteService from "../hoisted_note.js";
-<<<<<<< HEAD
-import { SearchParams } from './services/types';
-=======
 import { SearchParams } from './services/types.js';
->>>>>>> 3ba8f934
 
 class SearchContext {
     
