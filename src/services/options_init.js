const optionService = require('./options');
const appInfo = require('./app_info');
const utils = require('./utils');
const log = require('./log');
const dateUtils = require('./date_utils');
const keyboardActions = require('./keyboard_actions');

function initDocumentOptions() {
    optionService.createOption('documentId', utils.randomSecureToken(16), false);
    optionService.createOption('documentSecret', utils.randomSecureToken(16), false);
}

function initNotSyncedOptions(initialized, opts = {}) {
    optionService.createOption('openNoteContexts', JSON.stringify([
        {
            notePath: 'root',
            active: true
        }
    ]), false);

    optionService.createOption('lastDailyBackupDate', dateUtils.utcNowDateTime(), false);
    optionService.createOption('lastWeeklyBackupDate', dateUtils.utcNowDateTime(), false);
    optionService.createOption('lastMonthlyBackupDate', dateUtils.utcNowDateTime(), false);
    optionService.createOption('dbVersion', appInfo.dbVersion, false);

    optionService.createOption('initialized', initialized ? 'true' : 'false', false);

    optionService.createOption('lastSyncedPull', '0', false);
    optionService.createOption('lastSyncedPush', '0', false);

    let theme = 'dark'; // default based on the poll in https://github.com/zadam/trilium/issues/2516

    if (utils.isElectron()) {
        const {nativeTheme} = require('electron');

        theme = nativeTheme.shouldUseDarkColors ? 'dark' : 'light';
    }

    optionService.createOption('theme', theme, false);

    optionService.createOption('syncServerHost', opts.syncServerHost || '', false);
    optionService.createOption('syncServerTimeout', '120000', false);
    optionService.createOption('syncProxy', opts.syncProxy || '', false);
}

const defaultOptions = [
    { name: 'revisionSnapshotTimeInterval', value: '600', isSynced: true },
    { name: 'protectedSessionTimeout', value: '600', isSynced: true },
    { name: 'zoomFactor', value: process.platform === "win32" ? '0.9' : '1.0', isSynced: false },
    { name: 'overrideThemeFonts', value: 'false', isSynced: false },
    { name: 'mainFontFamily', value: 'theme', isSynced: false },
    { name: 'mainFontSize', value: '100', isSynced: false },
    { name: 'treeFontFamily', value: 'theme', isSynced: false },
    { name: 'treeFontSize', value: '100', isSynced: false },
    { name: 'detailFontFamily', value: 'theme', isSynced: false },
    { name: 'detailFontSize', value: '110', isSynced: false },
    { name: 'monospaceFontFamily', value: 'theme', isSynced: false },
    { name: 'monospaceFontSize', value: '110', isSynced: false },
    { name: 'spellCheckEnabled', value: 'true', isSynced: false },
    { name: 'spellCheckLanguageCode', value: 'en-US', isSynced: false },
    { name: 'imageMaxWidthHeight', value: '2000', isSynced: true },
    { name: 'imageJpegQuality', value: '75', isSynced: true },
    { name: 'autoFixConsistencyIssues', value: 'true', isSynced: false },
    { name: 'vimKeymapEnabled', value: 'false', isSynced: false },
    { name: 'codeLineWrapEnabled', value: 'true', isSynced: false },
    { name: 'codeNotesMimeTypes', value: '["text/x-csrc","text/x-c++src","text/x-csharp","text/css","text/x-go","text/x-groovy","text/x-haskell","text/html","message/http","text/x-java","application/javascript;env=frontend","application/javascript;env=backend","application/json","text/x-kotlin","text/x-markdown","text/x-perl","text/x-php","text/x-python","text/x-ruby",null,"text/x-sql","text/x-sqlite;schema=trilium","text/x-swift","text/xml","text/x-yaml"]', isSynced: true },
    { name: 'leftPaneWidth', value: '25', isSynced: false },
    { name: 'leftPaneVisible', value: 'true', isSynced: false },
    { name: 'rightPaneWidth', value: '25', isSynced: false },
    { name: 'rightPaneVisible', value: 'true', isSynced: false },
    { name: 'nativeTitleBarVisible', value: 'false', isSynced: false },
    { name: 'eraseEntitiesAfterTimeInSeconds', value: '604800', isSynced: true }, // default is 7 days
    { name: 'hideArchivedNotes_main', value: 'false', isSynced: false },
    { name: 'debugModeEnabled', value: 'false', isSynced: false },
    { name: 'headingStyle', value: 'underline', isSynced: true },
    { name: 'autoCollapseNoteTree', value: 'true', isSynced: true },
    { name: 'autoReadonlySizeText', value: '10000', isSynced: false },
    { name: 'autoReadonlySizeCode', value: '30000', isSynced: false },
    { name: 'dailyBackupEnabled', value: 'true', isSynced: false },
    { name: 'weeklyBackupEnabled', value: 'true', isSynced: false },
    { name: 'monthlyBackupEnabled', value: 'true', isSynced: false },
    { name: 'maxContentWidth', value: '1200', isSynced: false },
    { name: 'compressImages', value: 'true', isSynced: true },
    { name: 'downloadImagesAutomatically', value: 'true', isSynced: true },
    { name: 'minTocHeadings', value: '5', isSynced: true },
<<<<<<< HEAD
    { name: 'highlightedText', value: '["bold","italic","underline","color","bgColor"]', isSynced: true },
=======
    { name: 'highlightsList', value: '["bold","italic","underline","color","bgColor"]', isSynced: true },
>>>>>>> 6ec6d66f
    { name: 'checkForUpdates', value: 'true', isSynced: true },
    { name: 'disableTray', value: 'false', isSynced: false },
    { name: 'eraseUnusedAttachmentsAfterSeconds', value: '2592000', isSynced: true },
    { name: 'customSearchEngineName', value: 'DuckDuckGo', isSynced: true },
    { name: 'customSearchEngineUrl', value: 'https://duckduckgo.com/?q={keyword}', isSynced: true }
];

function initStartupOptions() {
    const optionsMap = optionService.getOptionMap();

    const allDefaultOptions = defaultOptions.concat(getKeyboardDefaultOptions());

    for (const {name, value, isSynced} of allDefaultOptions) {
        if (!(name in optionsMap)) {
            optionService.createOption(name, value, isSynced);

            log.info(`Created option "${name}" with default value "${value}"`);
        }
    }

    if (process.env.TRILIUM_START_NOTE_ID || process.env.TRILIUM_SAFE_MODE) {
        optionService.setOption('openNoteContexts', JSON.stringify([
            {
                notePath: process.env.TRILIUM_START_NOTE_ID || 'root',
                active: true
            }
        ]));
    }
}

function getKeyboardDefaultOptions() {
    return keyboardActions.DEFAULT_KEYBOARD_ACTIONS
        .filter(ka => !!ka.actionName)
        .map(ka => ({
            name: `keyboardShortcuts${ka.actionName.charAt(0).toUpperCase()}${ka.actionName.slice(1)}`,
            value: JSON.stringify(ka.defaultShortcuts),
            isSynced: false
        }));
}

module.exports = {
    initDocumentOptions,
    initNotSyncedOptions,
    initStartupOptions
};<|MERGE_RESOLUTION|>--- conflicted
+++ resolved
@@ -83,11 +83,7 @@
     { name: 'compressImages', value: 'true', isSynced: true },
     { name: 'downloadImagesAutomatically', value: 'true', isSynced: true },
     { name: 'minTocHeadings', value: '5', isSynced: true },
-<<<<<<< HEAD
-    { name: 'highlightedText', value: '["bold","italic","underline","color","bgColor"]', isSynced: true },
-=======
     { name: 'highlightsList', value: '["bold","italic","underline","color","bgColor"]', isSynced: true },
->>>>>>> 6ec6d66f
     { name: 'checkForUpdates', value: 'true', isSynced: true },
     { name: 'disableTray', value: 'false', isSynced: false },
     { name: 'eraseUnusedAttachmentsAfterSeconds', value: '2592000', isSynced: true },
